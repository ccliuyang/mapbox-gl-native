# Changelog for Mapbox macOS SDK

## 0.4.0

* The error passed into `-[MGLMapViewDelegate mapViewDidFailLoadingMap:withError:]` now includes a more specific description and failure reason. ([#8418](https://github.com/mapbox/mapbox-gl-native/pull/8418))

## 0.4.0

### Internationalization

* Added support for right-to-left text and Arabic ligatures in labels. ([#6984](https://github.com/mapbox/mapbox-gl-native/pull/6984), [#7123](https://github.com/mapbox/mapbox-gl-native/pull/7123))
* Improved the line wrapping behavior of point-placed labels, especially labels written in Chinese and Japanese. ([#6828](https://github.com/mapbox/mapbox-gl-native/pull/6828), [#7446](https://github.com/mapbox/mapbox-gl-native/pull/7446))
* CJK characters now remain upright in vertically oriented labels that have line placement, such as road labels. ([#7114](https://github.com/mapbox/mapbox-gl-native/issues/7114))
* Added Catalan, Chinese (Simplified and Traditional), Dutch, Finnish, French, German, Japanese, Lithuanian, Polish, Portuguese (Brazilian), Spanish, Swedish, Ukrainian, and Vietnamese localizations. ([#7316](https://github.com/mapbox/mapbox-gl-native/pull/7316), [#7503](https://github.com/mapbox/mapbox-gl-native/pull/7503), [#7899](https://github.com/mapbox/mapbox-gl-native/pull/7899), [#7999](https://github.com/mapbox/mapbox-gl-native/pull/7999),
[#8113](https://github.com/mapbox/mapbox-gl-native/pull/8113), [#8256](https://github.com/mapbox/mapbox-gl-native/pull/8256))

### Styles

* Added support for data-driven styling in the form of source and composite style functions. `MGLStyleFunction` is now an abstract class, with `MGLCameraStyleFunction` providing the behavior of `MGLStyleFunction` in previous releases. New `MGLStyleFunction` subclasses allow you to vary a style attribute by the values of attributes of features in the source. ([#7596](https://github.com/mapbox/mapbox-gl-native/pull/7596))
* Added methods to MGLShapeSource and MGLVectorSource for querying features loaded by the source, whether or not they’re visible on the map. ([#8263](https://github.com/mapbox/mapbox-gl-native/pull/8263))
* Added `circleStrokeColor`, `circleStrokeWidth`, and `circleStrokeOpacity` properties to MGLCircleStyleLayer and support for corresponding properties in style JSON files. ([#7356](https://github.com/mapbox/mapbox-gl-native/pull/7356))
* Point-placed labels in symbol style layers are now placed at more optimal locations within polygons. ([#7465](https://github.com/mapbox/mapbox-gl-native/pull/7465))
* Fixed flickering that occurred when manipulating a style layer. ([#7616](https://github.com/mapbox/mapbox-gl-native/pull/7616))
* Symbol style layers can now render point collections (known as multipoints in GeoJSON). ([#7445](https://github.com/mapbox/mapbox-gl-native/pull/7445))
* Added a `transition` property to MGLStyle to customize the timing of changes to style layers. ([#7711](https://github.com/mapbox/mapbox-gl-native/pull/7711))
* Added properties to MGLStyleLayer subclasses to customize the timing of transitions between values of individual attributes. ([#8225](https://github.com/mapbox/mapbox-gl-native/pull/8225))
* Fixed an issue causing lines and text labels toward the top of the map view to appear blurry when the map is tilted. ([#7444](https://github.com/mapbox/mapbox-gl-native/pull/7444))
* Fixed incorrect interpolation of style functions in Boolean-typed style attributes. ([#7526](https://github.com/mapbox/mapbox-gl-native/pull/7526))
* Removed support for the `ref` property in layers in style JSON files. ([#7586](https://github.com/mapbox/mapbox-gl-native/pull/7586))
* Fixed an issue that collapsed consecutive newlines within text labels. ([#7446](https://github.com/mapbox/mapbox-gl-native/pull/7446))
* Fixed artifacts when drawing particularly acute line joins. ([#7786](https://github.com/mapbox/mapbox-gl-native/pull/7786))
* Fixed an issue in which a vector style layer predicate involving the `$id` key path would exclude all features from the layer. ([#7989](https://github.com/mapbox/mapbox-gl-native/pull/7989), [#7971](https://github.com/mapbox/mapbox-gl-native/pull/7971))
* Fixed an issue causing vector style layer predicates to be evaluated as if each feature had a `$type` attribute of 1, 2, or 3. The `$type` key path can now be compared to `Point`, `LineString`, or `Polygon`, as described in the documentation. ([#7971](https://github.com/mapbox/mapbox-gl-native/pull/7971))
* When setting an `MGLShapeSource`’s shape to an `MGLFeature` instance, any `NSColor` attribute value is now converted to the equivalent CSS string representation for use with `MGLInterpolationModeIdentity` in style functions. ([#8025](https://github.com/mapbox/mapbox-gl-native/pull/8025))
* An exception is no longer thrown if layers or sources are removed from a style before they are added. ([#7962](https://github.com/mapbox/mapbox-gl-native/pull/7962))
<<<<<<< HEAD
* Added feature querying on vector and GeoJSON sources [#8263](https://github.com/mapbox/mapbox-gl-native/pull/8263)
=======
* Renamed MGLStyleConstantValue to MGLConstantStyleValue. For compatibility with previous releases, MGLStyleConstantValue is now an alias of MGLConstantStyleValue. ([#8090](https://github.com/mapbox/mapbox-gl-native/pull/8090))
* Fixed a crash that could occur when switching styles after adding an MGLSource to the style. ([#8298](https://github.com/mapbox/mapbox-gl-native/pull/8298))
>>>>>>> e0fe42d8

### Annotations and user interaction

* Added a method to MGLMapViewDelegate, `-mapView:shouldChangeFromCamera:toCamera:`, that you can implement to restrict which parts the user can navigate to using gestures. ([#5584](https://github.com/mapbox/mapbox-gl-native/pull/5584))
* When a map view is the first responder, pressing <kbd>+</kbd>, <kbd>-</kbd>, or <kbd>=</kbd> now zooms the map. ([#8033](https://github.com/mapbox/mapbox-gl-native/pull/8033))
* Changing the coordinates of a point annotation no longer deselects the annotation. ([#8269](https://github.com/mapbox/mapbox-gl-native/pull/8269))
* Fixed an issue that could cause a crash when point annotations were added and removed while simultaneously querying source features. ([#8374](https://github.com/mapbox/mapbox-gl-native/pull/8374))
* Fixed an issue preventing MGLMapView from adding a polyline annotation with the same coordinates as a polygon annotation. ([#8355](https://github.com/mapbox/mapbox-gl-native/pull/8355))
* Zooming by double-tap, two-finger tap, zoom buttons, shortcut keys, or demo app menu items or shortcut keys now zooms to the nearest integer zoom level. ([#8027](https://github.com/mapbox/mapbox-gl-native/pull/8027))
* Fixed an issue where translucent point annotations along tile boundaries would be drawn darker than expected. ([#6832](https://github.com/mapbox/mapbox-gl-native/pull/6832))

### Networking and offline maps

* Offline pack notifications are now posted by `MGLOfflinePack` instances instead of the shared `MGLOfflineStorage` object. For backwards compatibility, the `userInfo` dictionary still indicates the pack’s state and progress. ([#7952](https://github.com/mapbox/mapbox-gl-native/pull/7952))
* Fixed a memory leak in MGLMapView. ([#7956](https://github.com/mapbox/mapbox-gl-native/pull/7956))
* Fixed an issue that could prevent a cached style from appearing while the computer is offline. ([#7770](https://github.com/mapbox/mapbox-gl-native/pull/7770))
* Fixed an issue that could prevent a style from loading when reestablishing a network connection. ([#7902](https://github.com/mapbox/mapbox-gl-native/pull/7902))
* `MGLOfflineStorage` instances now support a delegate conforming to `MGLOfflineStorageDelegate`, which allows altering URLs before they are requested from the Internet. ([#8084](https://github.com/mapbox/mapbox-gl-native/pull/8084))

### Other changes

* Added support for the Carthage dependency manager. See [this SDK’s homepage](https://mapbox.github.io/mapbox-gl-native/macos/) for setup instructions. ([#8257](https://github.com/mapbox/mapbox-gl-native/pull/8257))
* Fixed an issue that, among other things, caused various islands to disappear at certain zoom levels. ([#7621](https://github.com/mapbox/mapbox-gl-native/pull/7621))
* Added a method to MGLMapView that allows you to specify a predicate when querying for visible features. ([#8256](https://github.com/mapbox/mapbox-gl-native/pull/8246))
* Fixed flickering that occurred when panning past the antimeridian. ([#7574](https://github.com/mapbox/mapbox-gl-native/pull/7574))
* Added a `MGLDistanceFormatter` class for formatting geographic distances. ([#7888](https://github.com/mapbox/mapbox-gl-native/pull/7888))

## 0.3.1 - February 21, 2017

This version of the Mapbox macOS SDK corresponds to version 3.4.2 of the Mapbox iOS SDK.

* Fixed an issue causing MGLMapView’s `camera`’s `heading` to be set to a negative value, indicating an undefined heading, when the map view faces northwest. The heading is now wrapped to between zero and 360 degrees, for consistency with MGLMapView’s `direction` property. ([#7724](https://github.com/mapbox/mapbox-gl-native/pull/7724))
* Fixed a crash that occurred when moving a window containing an MGLMapView from one screen to another. ([#8004](https://github.com/mapbox/mapbox-gl-native/pull/8004))
* Fixed an issue preventing the use of the integrated GPU on machines that have more than one GPU. Follow the instructions in [Technical Q&A 1734](https://developer.apple.com/library/content/qa/qa1734/_index.html) to enable integrated GPU usage in your application. ([#7834](https://github.com/mapbox/mapbox-gl-native/pull/7834))
* Fixed an issue causing the mouse cursor to jump after shift- or option-dragging a map view if the window opened on a screen with a different size than the screen with keyboard focus. ([#7846](https://github.com/mapbox/mapbox-gl-native/pull/7846))
* Deprecated the style class methods in MGLStyle. ([#7785](https://github.com/mapbox/mapbox-gl-native/pull/7785))
* Improved the performance of trivial camera animations. ([#7125](https://github.com/mapbox/mapbox-gl-native/pull/7125))

## 0.3.0 - January 21, 2016

This version of the Mapbox macOS SDK corresponds to version 3.4.0 of the Mapbox iOS SDK. The two SDKs have very similar feature sets. The main differences are the lack of user location tracking and annotation views. Some APIs have been adapted to macOS conventions, particularly the use of NSPopover for callout views.

### Packaging

* Fixed an issue causing code signing failures and bloating the framework. ([#5850](https://github.com/mapbox/mapbox-gl-native/pull/5850))
* Xcode 7.3 or higher is now required for using this SDK. ([#6059](https://github.com/mapbox/mapbox-gl-native/issues/6059))
* Fixed an issue with symbols not being properly stripped from the dynamic framework when built with `make xpackage SYMBOLS=NO`. ([#6531](https://github.com/mapbox/mapbox-gl-native/pull/6531))
* The API reference has a sharper look. ([#7422](https://github.com/mapbox/mapbox-gl-native/pull/7422))
* Added documentation for the Info.plist keys used by this SDK. ([#6833](https://github.com/mapbox/mapbox-gl-native/pull/6833))

### Styles and data

* A new runtime styling API allows you to adjust the style and content of the base map dynamically. All the options available in [Mapbox Studio](https://www.mapbox.com/studio/) are now exposed via MGLStyle and subclasses of MGLStyleLayer and MGLSource. ([#5727](https://github.com/mapbox/mapbox-gl-native/pull/5727))
* MGLMapView’s `styleURL` property can now be set to an absolute file URL. ([#6026](https://github.com/mapbox/mapbox-gl-native/pull/6026))
* When creating an MGLShapeSource, you can now specify options for clustering point features within the shape source. Similarly, GeoJSON sources specified by the stylesheet at design time can specify the `cluster`, `clusterMaxZoom`, and `clusterRadius` attributes. ([#5724](https://github.com/mapbox/mapbox-gl-native/pull/5724))
* When creating an MGLTileSource, you can now specify that the tile URLs use [TMS](https://en.wikipedia.org/wiki/Tile_Map_Service) coordinates by setting `MGLTileSourceOptionTileCoordinateSystem` to `MGLTileCoordinateSystemTMS`. TileJSON files can specify `"scheme": "tms"`. ([#2270](https://github.com/mapbox/mapbox-gl-native/pull/2270))
* Fixed an issue causing abstract `MGLMultiPointFeature` objects to be returned in feature query results. Now concrete `MGLPointCollectionFeature` objects are returned. MGLMultiPointFeature is now an alias of MGLPointCollectionFeature. ([#6742](https://github.com/mapbox/mapbox-gl-native/pull/6742))
* Fixed rendering artifacts and missing glyphs that occurred after viewing a large number of CJK characters on the map. ([#5908](https://github.com/mapbox/mapbox-gl-native/pull/5908))
* Fixed an issue where the style zoom levels were not respected when deciding when to render a layer. ([#5811](https://github.com/mapbox/mapbox-gl-native/issues/5811))
* Fixed an issue where feature querying sometimes failed to return the expected features when the map was tilted. ([#6773](https://github.com/mapbox/mapbox-gl-native/pull/6773))
* MGLFeature’s `attributes` and `identifier` properties are now writable. ([#6728](https://github.com/mapbox/mapbox-gl-native/pull/6728))
* Attribution views now display the correct attribution for the current style. ([#5999](https://github.com/mapbox/mapbox-gl-native/pull/5999))
* If MGLMapView is unable to obtain or parse a style, it now calls its delegate’s `-mapViewDidFailLoadingMap:withError:` method. ([#6145](https://github.com/mapbox/mapbox-gl-native/pull/6145))
* Added the `-[MGLMapViewDelegate mapView:didFinishLoadingStyle:]` delegate method, which offers the earliest opportunity to modify the layout or appearance of the current style before the map view is displayed to the user. ([#6636](https://github.com/mapbox/mapbox-gl-native/pull/6636))
* Fixed an issue causing stepwise zoom functions to be misinterpreted. ([#6328](https://github.com/mapbox/mapbox-gl-native/pull/6328))
* A source’s tiles are no longer rendered when the map is outside the source’s supported zoom levels. ([#6345](https://github.com/mapbox/mapbox-gl-native/pull/6345))
* Fixed crashes that could occur when loading a malformed stylesheet. ([#5736](https://github.com/mapbox/mapbox-gl-native/pull/5736))
* Improved style parsing performance. ([#6170](https://github.com/mapbox/mapbox-gl-native/pull/6170))
* Improved feature querying performance. ([#6514](https://github.com/mapbox/mapbox-gl-native/pull/6514))
* Fixed an issue where shapes that cannot currently be visually represented as annotations were still shown on the map as point annotations. ([#6764](https://github.com/mapbox/mapbox-gl-native/issues/6764))

### Annotations

* Added `showAnnotations:animated:` and `showAnnotations:edgePadding:animated:`, which moves the map viewport to show the specified annotations. ([#5749](https://github.com/mapbox/mapbox-gl-native/pull/5749))
* Added new methods to MGLMultiPoint for changing the vertices along a polyline annotation or the exterior of a polygon annotation. ([#6565](https://github.com/mapbox/mapbox-gl-native/pull/6565))
* Fixed an exception raised when adding a custom annotation model object to MGLMapView. ([#7746](https://github.com/mapbox/mapbox-gl-native/pull/7746))
* Added new APIs to MGLMapView to query for visible annotations. ([#6061](https://github.com/mapbox/mapbox-gl-native/pull/6061))
* Shape, feature, and annotation classes now conform to NSSecureCoding. ([#6559](https://github.com/mapbox/mapbox-gl-native/pull/6559))
* Various method arguments that are represented as C arrays of `CLLocationCoordinate2D` instances have been marked `const` to streamline bridging to Swift. ([#7215](https://github.com/mapbox/mapbox-gl-native/pull/7215))
* To make an MGLPolyline or MGLPolygon span the antimeridian, specify coordinates with longitudes greater than 180° or less than −180°. ([#6088](https://github.com/mapbox/mapbox-gl-native/pull/6088))
* Fixed an issue where placing a point annotation on Null Island also placed a duplicate annotation on its antipode. ([#3563](https://github.com/mapbox/mapbox-gl-native/pull/3563))
* Fixed an issue that caused an assertion failure if a `MGLShapeCollection` (a GeoJSON GeometryCollection) was created with an empty array of shapes. ([#7632](https://github.com/mapbox/mapbox-gl-native/pull/7632))
* Improved the precision of annotations at zoom levels greater than 18. ([#5517](https://github.com/mapbox/mapbox-gl-native/pull/5517))

### Networking and offline maps

* Fixed an issue preventing an MGLMapView from loading tiles while an offline pack is downloading. ([#6446](https://github.com/mapbox/mapbox-gl-native/pull/6446))
* Fixed an issue causing an MGLOfflinePack’s progress to continue to update after calling `-suspend`. ([#6186](https://github.com/mapbox/mapbox-gl-native/pull/6186))
* Fixed an issue preventing cached annotation images from displaying while the device is offline. ([#6358](https://github.com/mapbox/mapbox-gl-native/pull/6358))
* Fixed a crash that could occur when the device is disconnected while downloading an offline pack. ([#6293](https://github.com/mapbox/mapbox-gl-native/pull/6293))
* Fixed a crash that occurred when encountering a rate-limit error in response to a network request. ([#6223](https://github.com/mapbox/mapbox-gl-native/pull/6223))
* Added support for an `MGLMapboxAPIBaseURL` key in an app's `Info.plist` in order to customize the base URL used for retrieving map data, styles, and other resources. ([#6709](https://github.com/mapbox/mapbox-gl-native/pull/6709))
* Query parameters are no longer stripped from mapbox: URLs used as resource URLs. ([#6182](https://github.com/mapbox/mapbox-gl-native/pull/6182), [#6432](https://github.com/mapbox/mapbox-gl-native/pull/6432))
* Database errors are now logged to the console. ([#6291](https://github.com/mapbox/mapbox-gl-native/pull/6291))

### Other changes

* Raster tiles such as those from Mapbox Satellite are now cached, eliminating flashing while panning back and forth. ([#7091](https://github.com/mapbox/mapbox-gl-native/pull/7091))
* Fixed an issue where the map view’s center would always be calculated as if the view occupied the entire window. ([#6102](https://github.com/mapbox/mapbox-gl-native/pull/6102))
* Notification names and user info keys are now string enumeration values for ease of use in Swift. ([#6794](https://github.com/mapbox/mapbox-gl-native/pull/6794))
* Fixed a typo in the documentation for the MGLCompassDirectionFormatter class. ([#5879](https://github.com/mapbox/mapbox-gl-native/pull/5879))
* The NSClickGestureRecognizer on MGLMapView that is used for selecting annotations now fails if a click does not select an annotation. ([#7246](https://github.com/mapbox/mapbox-gl-native/pull/7246))

## 0.2.1 - July 19, 2016

* Fixed a crash that occurred when a sprite URL lacks a file extension. See [this comment](https://github.com/mapbox/mapbox-gl-native/issues/5722#issuecomment-233701251) to determine who may be affected by this bug. ([#5723](https://github.com/mapbox/mapbox-gl-native/pull/5723))
* Right-clicking to open MGLMapView’s context menu no longer prevents the user from subsequently panning the map by clicking and dragging. ([#5593](https://github.com/mapbox/mapbox-gl-native/pull/5593))
* Fixed an issue causing overlapping polylines and polygons to be drawn in undefined z-order. Shapes are always drawn in the order they are added to the map, from the oldest on the bottom to the newest on the top. ([#5710](https://github.com/mapbox/mapbox-gl-native/pull/5710))
* Improved the design of the generated API documentation. ([#5306](https://github.com/mapbox/mapbox-gl-native/pull/5306))
* As the user zooms in, tiles from lower zoom levels are scaled up until tiles for higher zoom levels are loaded. ([#5143](https://github.com/mapbox/mapbox-gl-native/pull/5143))
* Per documentation, the first and last coordinates in an MGLPolygon must be identical in order for the polygon to draw correctly. The same is true for an MGLPolygon’s interior polygon. ([#5514](https://github.com/mapbox/mapbox-gl-native/pull/5514))
* Added [quadkey](https://msdn.microsoft.com/en-us/library/bb259689.aspx) support and limited WMS support in raster tile URL templates. ([#5628](https://github.com/mapbox/mapbox-gl-native/pull/5628))
* Fixed a crash that occurred when a style or other resource URL has a query string. ([#5554](https://github.com/mapbox/mapbox-gl-native/pull/5554))
* Fixed an issue causing polyline and polygon annotations to disappear when the zoom level is one less than the maximum zoom level. ([#5418](https://github.com/mapbox/mapbox-gl-native/pull/5418))
* Added a property to MGLOfflineStorage, `countOfBytesCompleted`, that indicates the disk space occupied by all cached and offline resources. ([#5585](https://github.com/mapbox/mapbox-gl-native/pull/5585))
* The `text-pitch-alignment` property is now supported in stylesheets for improved street label legibility on a tilted map. ([#5288](https://github.com/mapbox/mapbox-gl-native/pull/5288))
* The `icon-text-fit` and `icon-text-fit-padding` properties are now supported in stylesheets, allowing the background of a shield to automatically resize to fit the shield’s text. ([#5334](https://github.com/mapbox/mapbox-gl-native/pull/5334))
* The `circle-pitch-scale` property is now supported in stylesheets, allowing circle features in a tilted base map to scale or remain the same size as the viewing distance changes. ([#5576](https://github.com/mapbox/mapbox-gl-native/pull/5576))
* The `identifier` property of an MGLFeature may now be either a number or string. ([#5514](https://github.com/mapbox/mapbox-gl-native/pull/5514))
* Improved the performance of relocating a point annotation by changing its `coordinate` property. ([#5385](https://github.com/mapbox/mapbox-gl-native/pull/5385))
* Replaced the wireframe debug mask with an overdraw visualization debug mask to match Mapbox GL JS’s overdraw inspector. ([#5403](https://github.com/mapbox/mapbox-gl-native/pull/5403))
* MGLMapDebugOverdrawVisualizationMask and MGLMapDebugStencilBufferMask no longer have any effect in Release builds of the SDK. These debug masks have been disabled for performance reasons. ([#5555](https://github.com/mapbox/mapbox-gl-native/pull/5555))

## 0.2.0 - June 14, 2016

* This version of the Mapbox macOS SDK roughly corresponds to version 3.3.0-beta.1 of the Mapbox iOS SDK. The two SDKs have very similar feature sets. The main differences are the lack of user location tracking and annotation views. Some APIs have been adapted to macOS conventions, particularly the use of NSPopover for callout views.
* Renamed the SDK to the Mapbox macOS SDK.
* Fixed an issue in which Mapbox.framework was nested inside another folder named Mapbox.framework. ([#4998](https://github.com/mapbox/mapbox-gl-native/pull/4998))
* Added methods to MGLMapView for obtaining the underlying map data rendered by the current style, along with additional classes to represent complex geometry in that data. ([#5110](https://github.com/mapbox/mapbox-gl-native/pull/5110))
* An MGLPolygon can now have interior polygons, representing holes knocked out of the overall shape. ([#5110](https://github.com/mapbox/mapbox-gl-native/pull/5110))
* Fixed a vector tile parsing bug that sometimes caused properties in the vector tile source to be mismatched. ([#5183](https://github.com/mapbox/mapbox-gl-native/pull/5183))
* Fixed a crash passing a mixture of point and shape annotations into `-[MGLMapView addAnnotations:]`. ([#5097](https://github.com/mapbox/mapbox-gl-native/pull/5097))
* Fixed an issue (speculatively) where the tile cache could be included in iCloud backups. ([#5124](https://github.com/mapbox/mapbox-gl-native/pull/5124))
* Improved performance viewing regions with large landcover polygons when viewing a style that uses the Mapbox Streets source. ([#2444](https://github.com/mapbox/mapbox-gl-native/pull/2444))
* Fixed a memory leak when using raster resources. ([#5141](https://github.com/mapbox/mapbox-gl-native/pull/5141))
* Added `MGLCoordinateInCoordinateBounds()`, a function that tests whether or not a coordinate is in a given bounds. ([#5053](https://github.com/mapbox/mapbox-gl-native/pull/5053))
* Fixed an issue in which fade transitions (such as on street labels in some styles) lagged behind the map when quickly zooming in and out. ([#4579](https://github.com/mapbox/mapbox-gl-native/pull/4579))
* Added new options to `MGLMapDebugMaskOptions` that show wireframes and the stencil buffer instead of the color buffer. ([#4359](https://github.com/mapbox/mapbox-gl-native/pull/4359))
* Declarations in the API documentation are shown in both Objective-C and Swift. ([realm/jazzy#530](https://github.com/realm/jazzy/pull/530))

## 0.1.0 - May 10, 2016

* This version of the Mapbox OS X SDK roughly corresponds to version 3.3.0-alpha.2 of the Mapbox iOS SDK. The two SDKs have very similar feature sets. The main difference is the lack of user location tracking. Some APIs have been adapted to OS X conventions, particularly the use of NSPopover for callout views.<|MERGE_RESOLUTION|>--- conflicted
+++ resolved
@@ -1,6 +1,6 @@
 # Changelog for Mapbox macOS SDK
 
-## 0.4.0
+## master
 
 * The error passed into `-[MGLMapViewDelegate mapViewDidFailLoadingMap:withError:]` now includes a more specific description and failure reason. ([#8418](https://github.com/mapbox/mapbox-gl-native/pull/8418))
 
@@ -33,12 +33,8 @@
 * Fixed an issue causing vector style layer predicates to be evaluated as if each feature had a `$type` attribute of 1, 2, or 3. The `$type` key path can now be compared to `Point`, `LineString`, or `Polygon`, as described in the documentation. ([#7971](https://github.com/mapbox/mapbox-gl-native/pull/7971))
 * When setting an `MGLShapeSource`’s shape to an `MGLFeature` instance, any `NSColor` attribute value is now converted to the equivalent CSS string representation for use with `MGLInterpolationModeIdentity` in style functions. ([#8025](https://github.com/mapbox/mapbox-gl-native/pull/8025))
 * An exception is no longer thrown if layers or sources are removed from a style before they are added. ([#7962](https://github.com/mapbox/mapbox-gl-native/pull/7962))
-<<<<<<< HEAD
-* Added feature querying on vector and GeoJSON sources [#8263](https://github.com/mapbox/mapbox-gl-native/pull/8263)
-=======
 * Renamed MGLStyleConstantValue to MGLConstantStyleValue. For compatibility with previous releases, MGLStyleConstantValue is now an alias of MGLConstantStyleValue. ([#8090](https://github.com/mapbox/mapbox-gl-native/pull/8090))
 * Fixed a crash that could occur when switching styles after adding an MGLSource to the style. ([#8298](https://github.com/mapbox/mapbox-gl-native/pull/8298))
->>>>>>> e0fe42d8
 
 ### Annotations and user interaction
 
