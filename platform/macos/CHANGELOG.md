--- conflicted
+++ resolved
@@ -1,6 +1,5 @@
 # Changelog for Mapbox Maps SDK for macOS
 
-<<<<<<< HEAD
 ## master
 
 ### Styles and rendering
@@ -16,8 +15,6 @@
 
 * Fixed a memory leak that occurred when creating a map snapshot. ([#10585](https://github.com/mapbox/mapbox-gl-native/pull/10585))
 
-## v0.6.0
-=======
 ## v0.6.1 - January 16, 2018
 
 This version of the Mapbox macOS SDK corresponds to version 3.7.3 of the Mapbox Maps SDK for iOS.
@@ -28,7 +25,6 @@
 ## v0.6.0 - December 23, 2017
 
 This version of the Mapbox macOS SDK corresponds to version 3.7.2 of the Mapbox Maps SDK for iOS.
->>>>>>> 2411fb31
 
 ### Packaging
 
