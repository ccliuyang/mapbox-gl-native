--- conflicted
+++ resolved
@@ -2,7 +2,6 @@
 
 Mapbox welcomes participation and contributions from everyone.  Please read [CONTRIBUTING.md](../../CONTRIBUTING.md) to get started.
 
-<<<<<<< HEAD
 ## master
 
 * As the user zooms in, tiles from lower zoom levels are scaled up until tiles for higher zoom levels are loaded. ([#5143](https://github.com/mapbox/mapbox-gl-native/pull/5143))
@@ -15,20 +14,17 @@
 * Fixed an issue where annotation views could be assigned to multipoint annotations. ([#5770](https://github.com/mapbox/mapbox-gl-native/pull/5770))
 * Fixed the static only framework build. ([#5782](https://github.com/mapbox/mapbox-gl-native/issues/5782))
 
-## 3.3.1 - July 19, 2016
-=======
-## 3.3.3
+## 3.3.3 - July 29, 2016
 
 * Fixes an issue where the style zoom levels were not respected when deciding when to render a layer. ([#5811](https://github.com/mapbox/mapbox-gl-native/issues/5811))
 
-## 3.3.2
+## 3.3.2 - July 28, 2016
 
 * Speculatively fixed a crash that occurred when initializing an MGLMapView on iOS 7.x. ([#5791](https://github.com/mapbox/mapbox-gl-native/pull/5791))
 * View-backed annotations no longer prevent the user from starting to pan the map. ([#5813](https://github.com/mapbox/mapbox-gl-native/pull/5813))
 * Fixed an issue that caused the user dot to be selected when tapping an annotation that lies within the user dot’s accuracy circle. ([#5816](https://github.com/mapbox/mapbox-gl-native/pull/5816))
 
-## 3.3.1
->>>>>>> b928ac5b
+## 3.3.1 - July 19, 2016
 
 * Fixed a crash that occurred when a sprite URL lacks a file extension. See [this comment](https://github.com/mapbox/mapbox-gl-native/issues/5722#issuecomment-233701251) to determine who may be affected by this bug. ([#5723](https://github.com/mapbox/mapbox-gl-native/pull/5723))
 * Fixed an issue causing overlapping polylines and polygons to be drawn in undefined z-order. Shapes are always drawn in the order they are added to the map, from the oldest on the bottom to the newest on the top. ([#5710](https://github.com/mapbox/mapbox-gl-native/pull/5710))
