--- conflicted
+++ resolved
@@ -2,7 +2,6 @@
 
 Mapbox welcomes participation and contributions from everyone. Please read [CONTRIBUTING.md](../../CONTRIBUTING.md) to get started.
 
-<<<<<<< HEAD
 ## master
 
 ### Packaging
@@ -33,7 +32,7 @@
 
 * Added a Hebrew localization. ([#10967](https://github.com/mapbox/mapbox-gl-native/pull/10967))
 * Long-pressing the attribution button causes the SDK’s version number to be displayed in the action sheet that appears. ([#10650](https://github.com/mapbox/mapbox-gl-native/pull/10650))
-=======
+
 ## 3.7.6 - March 12, 2018
 
 * Fixed an issue where full-resolution tiles could fail to replace lower-resolution placeholders. ([#11227](https://github.com/mapbox/mapbox-gl-native/pull/11227))
@@ -41,7 +40,6 @@
 * Fixed a memory leak in `MGLMapSnapshotter`. ([#11193](https://github.com/mapbox/mapbox-gl-native/pull/11193))
 * Fixed an issue where the pinch gesture could drift beyond bounds imposed by `-[MGLMapViewDelegate mapView:shouldChangeFromCamera:toCamera:]`. ([#11423](https://github.com/mapbox/mapbox-gl-native/pull/11423))
 * Improved the visibility of the heading indicator arrow. ([#11337](https://github.com/mapbox/mapbox-gl-native/pull/11337))
->>>>>>> 4544b7aa
 
 ## 3.7.5 - February 16, 2018
 
