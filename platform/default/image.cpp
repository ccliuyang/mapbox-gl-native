--- conflicted
+++ resolved
@@ -84,102 +84,6 @@
         img = ::std::unique_ptr<char[]>(new char[width * height * 4]());
         reader->read(0, 0, width, height, img.get());
     }
-<<<<<<< HEAD
-}
-
-void errorHandler(png_structp, png_const_charp error_msg) {
-    Log::Error(Event::Image, "PNG: %s", error_msg);
-    throw std::runtime_error(error_msg);
-}
-
-void warningHandler(png_structp, png_const_charp error_msg) {
-    Log::Warning(Event::General, "PNG: %s", error_msg);
-}
-
-Image::Image(const std::string &data) {
-    Buffer buffer(data);
-
-    if (buffer.length < 8 || !png_check_sig((const png_bytep)buffer.data, 8)) {
-        Log::Error(Event::Image, "image is not a valid PNG image");
-        return;
-    }
-
-    png_structp png = png_create_read_struct(PNG_LIBPNG_VER_STRING, nullptr, errorHandler, warningHandler);
-    assert(png);
-
-    png_infop info = png_create_info_struct(png);
-    assert(info);
-
-    int depth, color, interlace;
-
-    try {
-        png_set_read_fn(png, (png_voidp)&buffer, readCallback);
-        png_read_info(png, info);
-        png_get_IHDR(png, info, (png_uint_32*)&width, (png_uint_32*)&height, &depth, &color, &interlace, nullptr, nullptr);
-        bool alpha = (color & PNG_COLOR_MASK_ALPHA) || png_get_valid(png, info, PNG_INFO_tRNS);
-
-        // From http://trac.mapnik.org/browser/trunk/src/png_reader.cpp
-        if (color == PNG_COLOR_TYPE_PALETTE)
-            png_set_expand(png);
-        if (color == PNG_COLOR_TYPE_GRAY)
-            png_set_expand(png);
-        if (png_get_valid(png, info, PNG_INFO_tRNS))
-            png_set_expand(png);
-        if (depth == 16)
-            png_set_strip_16(png);
-        if (depth < 8)
-            png_set_packing(png);
-        if (color == PNG_COLOR_TYPE_GRAY ||
-            color == PNG_COLOR_TYPE_GRAY_ALPHA)
-            png_set_gray_to_rgb(png);
-
-        if (interlace == PNG_INTERLACE_ADAM7)
-            png_set_interlace_handling(png);
-
-        // Always add an alpha channel.
-        if (!alpha) {
-            png_set_add_alpha(png, 0xFF, PNG_FILLER_AFTER);
-        }
-
-        // FIXME work around gamma crash
-        double gamma;
-        if (png_get_gAMA(png, info, &gamma))
-            png_set_gamma(png, 2.2, gamma);
-
-        png_set_alpha_mode(png, PNG_ALPHA_PREMULTIPLIED, 2.2);
-
-        png_read_update_info(png, info);
-
-        png_size_t rowbytes = png_get_rowbytes(png, info);
-        assert(width * 4 == rowbytes);
-
-        img = ::std::unique_ptr<char[]>(new char[width * height * 4]());
-
-        char *surface = img.get();
-        assert(surface);
-
-        struct ptrs {
-            ptrs(size_t count) : rows(new png_bytep[count]) {}
-            ~ptrs() { delete[] rows; }
-            png_bytep *rows = nullptr;
-        } pointers(height);
-        for (unsigned i = 0; i < height; ++i) {
-            pointers.rows[i] = (png_bytep)(surface + (i * rowbytes));
-        }
-
-        // Read image data
-        png_read_image(png, pointers.rows);
-
-        png_read_end(png, nullptr);
-
-        png_destroy_read_struct(&png, &info, nullptr);
-    } catch (std::exception& e) {
-        Log::Error(Event::Image, "loading PNG failed: %s", e.what());
-        png_destroy_read_struct(&png, &info, nullptr);
-        if (img) {
-            img.reset();
-        }
-=======
     catch (image_reader_exception const& ex)
     {
         fprintf(stderr, "Image: %s\n", ex.what());
@@ -192,7 +96,6 @@
     {
         fprintf(stderr, "Image: exception in constructor");
         img.reset();
->>>>>>> 4c93c6cc
         width = 0;
         height = 0;
     }
