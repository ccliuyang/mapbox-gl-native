#include "qquickmapboxglrenderer.hpp"

#include <QMapboxGL>
#include <QQuickMapboxGL>

#include <QSize>
#include <QOpenGLFramebufferObject>
#include <QOpenGLFramebufferObjectFormat>
#include <QQuickWindow>

QQuickMapboxGLRenderer::QQuickMapboxGLRenderer()
{
    QMapbox::initializeGLExtensions();

    QMapboxGLSettings settings;
    settings.setAccessToken(qgetenv("MAPBOX_ACCESS_TOKEN"));
    settings.setCacheDatabasePath("/tmp/mbgl-cache.db");
    settings.setCacheDatabaseMaximumSize(20 * 1024 * 1024);
    settings.setViewportMode(QMapboxGLSettings::FlippedYViewport);

    m_map.reset(new QMapboxGL(nullptr, settings));
    connect(m_map.data(), SIGNAL(mapChanged(QMapboxGL::MapChange)), this, SLOT(onMapChanged(QMapboxGL::MapChange)));
}

QQuickMapboxGLRenderer::~QQuickMapboxGLRenderer()
{
}

void QQuickMapboxGLRenderer::onMapChanged(QMapboxGL::MapChange change)
{
    if (change == QMapboxGL::MapChangeDidFinishLoadingMap) {
        m_styleLoaded = true;
        update();
    }
}

QOpenGLFramebufferObject* QQuickMapboxGLRenderer::createFramebufferObject(const QSize &size)
{
    m_map->resize(size);

    QOpenGLFramebufferObjectFormat format;
    format.setAttachment(QOpenGLFramebufferObject::CombinedDepthStencil);

    return new QOpenGLFramebufferObject(size, format);
}

void QQuickMapboxGLRenderer::render()
{
    m_map->render();
}

void QQuickMapboxGLRenderer::synchronize(QQuickFramebufferObject *item)
{
    if (!m_initialized) {
        auto qquickMapbox = static_cast<QQuickMapboxGL*>(item);

        QObject::connect(m_map.data(), &QMapboxGL::needsRendering, qquickMapbox, &QQuickMapboxGL::update);
        QObject::connect(this, &QQuickMapboxGLRenderer::centerChanged, qquickMapbox, &QQuickMapboxGL::setCenter);

        m_initialized = true;
    }

    auto quickMap = static_cast<QQuickMapboxGL*>(item);
    auto syncStatus = quickMap->swapSyncState();

    if (syncStatus & QQuickMapboxGL::CenterNeedsSync || syncStatus & QQuickMapboxGL::ZoomNeedsSync) {
        const auto& center = quickMap->center();
        m_map->setCoordinateZoom({ center.latitude(), center.longitude() }, quickMap->zoomLevel());
    }

    if (syncStatus & QQuickMapboxGL::StyleNeedsSync) {
        m_map->setStyleURL(quickMap->style());
        m_styleLoaded = false;
    }

    if (syncStatus & QQuickMapboxGL::PanNeedsSync) {
        m_map->moveBy(quickMap->swapPan());
        emit centerChanged(QGeoCoordinate(m_map->latitude(), m_map->longitude()));
    }

    if (syncStatus & QQuickMapboxGL::BearingNeedsSync) {
        m_map->setBearing(quickMap->bearing());
    }

    if (syncStatus & QQuickMapboxGL::PitchNeedsSync) {
        m_map->setPitch(quickMap->pitch());
    }

<<<<<<< HEAD
    if (syncStatus & QQuickMapboxGL::ColorNeedsSync && m_map->isFullyLoaded()) {
        m_map->setPaintProperty("background", "background-color", quickMap->color());
=======
    if (m_styleLoaded) {
        if (!quickMap->layoutPropertyChanges().empty()) {
            for (const auto& change: quickMap->layoutPropertyChanges()) {
                m_map->setLayoutProperty(change.layer, change.property, change.value);
            }
            quickMap->layoutPropertyChanges().clear();
        }

        if (!quickMap->paintPropertyChanges().empty()) {
            for (const auto& change: quickMap->paintPropertyChanges()) {
                m_map->setPaintProperty(change.layer, change.property, change.value, change.klass);
            }
            quickMap->paintPropertyChanges().clear();
        }
>>>>>>> 94a58691
    }
}<|MERGE_RESOLUTION|>--- conflicted
+++ resolved
@@ -86,10 +86,6 @@
         m_map->setPitch(quickMap->pitch());
     }
 
-<<<<<<< HEAD
-    if (syncStatus & QQuickMapboxGL::ColorNeedsSync && m_map->isFullyLoaded()) {
-        m_map->setPaintProperty("background", "background-color", quickMap->color());
-=======
     if (m_styleLoaded) {
         if (!quickMap->layoutPropertyChanges().empty()) {
             for (const auto& change: quickMap->layoutPropertyChanges()) {
@@ -104,6 +100,5 @@
             }
             quickMap->paintPropertyChanges().clear();
         }
->>>>>>> 94a58691
     }
 }