--- conflicted
+++ resolved
@@ -115,18 +115,6 @@
 class ExampleCustomLayer: mbgl::style::CustomLayerHost {
 public:
     ~ExampleCustomLayer() {
-<<<<<<< HEAD
-        __android_log_write(ANDROID_LOG_INFO, LOG_TAG, "~ExampleCustomLayer");
-        if (program) {
-            glDeleteBuffers(1, &buffer);
-            glDetachShader(program, vertexShader);
-            glDetachShader(program, fragmentShader);
-            glDeleteShader(vertexShader);
-            glDeleteShader(fragmentShader);
-            glDeleteProgram(program);
-        }
-=======
->>>>>>> a45670cf
     }
 
     void initialize() {
@@ -161,10 +149,6 @@
         GL_CHECK_ERROR(glBufferData(GL_ARRAY_BUFFER, 8 * sizeof(GLfloat), background, GL_STATIC_DRAW));
     }
 
-<<<<<<< HEAD
-    void render() {
-        __android_log_write(ANDROID_LOG_INFO, LOG_TAG, "Render");
-=======
     void render(const mbgl::style::CustomLayerRenderParameters&) {
         __android_log_write(ANDROID_LOG_INFO, LOG_TAG, "Render");
         glUseProgram(program);
@@ -174,7 +158,6 @@
         glDisable(GL_STENCIL_TEST);
         glDisable(GL_DEPTH_TEST);
         glUniform4fv(fill_color, 1, color);
->>>>>>> a45670cf
 
         GL_CHECK_ERROR(glUseProgram(program));
         GL_CHECK_ERROR(glBindBuffer(GL_ARRAY_BUFFER, buffer));
@@ -185,8 +168,6 @@
         GL_CHECK_ERROR(glUniform4fv(fill_color, 1, color));
         GL_CHECK_ERROR(glDrawArrays(GL_TRIANGLE_STRIP, 0, 4));
 
-<<<<<<< HEAD
-=======
     }
 
     void contextLost() {
@@ -204,7 +185,6 @@
             glDeleteShader(fragmentShader);
             glDeleteProgram(program);
         }
->>>>>>> a45670cf
     }
 
     GLuint program = 0;
@@ -221,12 +201,8 @@
 
 jlong JNICALL nativeCreateContext(JNIEnv*, jobject) {
     __android_log_write(ANDROID_LOG_INFO, LOG_TAG, "nativeCreateContext");
-<<<<<<< HEAD
-     return reinterpret_cast<jlong>(new ExampleCustomLayer());
-=======
     auto exampleCustomLayer = std::make_unique<ExampleCustomLayer>();
     return reinterpret_cast<jlong>(exampleCustomLayer.release());
->>>>>>> a45670cf
 }
 
 void JNICALL nativeSetColor(JNIEnv*, jobject, jfloat red, jfloat green, jfloat blue, jfloat alpha) {
@@ -237,28 +213,6 @@
     ExampleCustomLayer::color[3] = alpha;
 }
 
-<<<<<<< HEAD
-void nativeInitialize(void *context) {
-    __android_log_write(ANDROID_LOG_INFO, LOG_TAG, "nativeInitialize");
-    reinterpret_cast<ExampleCustomLayer*>(context)->initialize();
-}
-
-void nativeRender(void *context, const mbgl::style::CustomLayerRenderParameters& /*parameters*/) {
-    __android_log_write(ANDROID_LOG_INFO, LOG_TAG, "nativeRender");
-    reinterpret_cast<ExampleCustomLayer*>(context)->render();
-}
-
-void nativeContextLost(void */*context*/) {
-    __android_log_write(ANDROID_LOG_INFO, LOG_TAG, "nativeContextLost");
-}
-
-void nativeDeinitialize(void *context) {
-    __android_log_write(ANDROID_LOG_INFO, LOG_TAG, "nativeDeinitialize");
-    delete reinterpret_cast<ExampleCustomLayer*>(context);
-}
-
-=======
->>>>>>> a45670cf
 extern "C" JNIEXPORT jint JNICALL JNI_OnLoad(JavaVM *vm, void *) {
     __android_log_write(ANDROID_LOG_INFO, LOG_TAG, "OnLoad");
 
