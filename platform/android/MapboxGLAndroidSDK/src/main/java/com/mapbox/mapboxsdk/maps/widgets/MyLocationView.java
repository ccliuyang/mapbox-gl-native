package com.mapbox.mapboxsdk.maps.widgets;

import android.animation.ValueAnimator;
import android.content.Context;
import android.graphics.Camera;
import android.graphics.Canvas;
import android.graphics.Color;
import android.graphics.Matrix;
import android.graphics.Paint;
import android.graphics.PointF;
import android.graphics.PorterDuff;
import android.graphics.Rect;
import android.graphics.drawable.Drawable;
import android.hardware.Sensor;
import android.hardware.SensorEvent;
import android.hardware.SensorEventListener;
import android.hardware.SensorManager;
import android.location.Location;
import android.os.Bundle;
import android.os.Parcelable;
import android.os.SystemClock;
import android.support.annotation.ColorInt;
import android.support.annotation.FloatRange;
import android.support.annotation.IntRange;
import android.support.annotation.NonNull;
import android.util.AttributeSet;
import android.util.Log;
import android.view.Surface;
import android.view.View;
import android.view.ViewGroup;
import android.view.WindowManager;

import com.mapbox.mapboxsdk.camera.CameraPosition;
import com.mapbox.mapboxsdk.camera.CameraUpdateFactory;
import com.mapbox.mapboxsdk.constants.MyBearingTracking;
import com.mapbox.mapboxsdk.constants.MyLocationTracking;
import com.mapbox.mapboxsdk.geometry.LatLng;
import com.mapbox.mapboxsdk.location.LocationListener;
import com.mapbox.mapboxsdk.location.LocationServices;
import com.mapbox.mapboxsdk.maps.MapboxMap;
import com.mapbox.mapboxsdk.maps.Projection;

import java.lang.ref.WeakReference;

/**
 * UI element overlaid on a map to show the user's location.
 */
public class MyLocationView extends View {

    private MyLocationBehavior myLocationBehavior;
    private MapboxMap mapboxMap;
    private Projection projection;
    private int[] contentPadding = new int[4];

    private Location location;
    private LatLng latLng;
    private LatLng interpolatedLocation;
    private LatLng previousLocation;
    private long locationUpdateTimestamp;

    private float gpsDirection;
    private float previousDirection;

    private float accuracy;
    private Paint accuracyPaint;

    private ValueAnimator locationChangeAnimator;
    private ValueAnimator accuracyAnimator;
    private ValueAnimator directionAnimator;

    private ValueAnimator.AnimatorUpdateListener invalidateSelfOnUpdateListener =
            new ValueAnimator.AnimatorUpdateListener() {
                @Override
                public void onAnimationUpdate(ValueAnimator animation) {
                    invalidate();
                }
            };

    private Drawable foregroundDrawable;
    private Drawable foregroundBearingDrawable;
    private Drawable backgroundDrawable;
    private Drawable backgroundBearingDrawable;

    private int foregroundTintColor;
    private int backgroundTintColor;

    private final Rect foregroundBounds = new Rect();
    private final Rect foregroundBearingBounds = new Rect();
    private final Rect backgroundBounds = new Rect();
    private final Rect backgroundBearingBounds = new Rect();

    private int backgroundOffsetLeft;
    private int backgroundOffsetTop;
    private int backgroundOffsetRight;
    private int backgroundOffsetBottom;

    private Matrix matrix;
    private Camera camera;
    private PointF screenLocation;

    // camera vars
    private float bearing;
    private float tilt;

    // Controls the compass update rate in milliseconds
    private static final int COMPASS_UPDATE_RATE_MS = 500;

    @MyLocationTracking.Mode
    private int myLocationTrackingMode;

    @MyBearingTracking.Mode
    private int myBearingTrackingMode;

    private GpsLocationListener userLocationListener;
    private CompassListener compassListener;
    private WindowManager mWindowManager;

    public MyLocationView(Context context) {
        super(context);
        init(context);
    }

    public MyLocationView(Context context, AttributeSet attrs) {
        super(context, attrs);
        init(context);
    }

    public MyLocationView(Context context, AttributeSet attrs, int defStyleAttr) {
        super(context, attrs, defStyleAttr);
        init(context);
    }

    private void init(Context context) {
        if (isInEditMode()) {
            return;
        }

        // setup LayoutParams
        ViewGroup.LayoutParams lp = new ViewGroup.LayoutParams(
                ViewGroup.LayoutParams.MATCH_PARENT,
                ViewGroup.LayoutParams.MATCH_PARENT);
        setLayoutParams(lp);

        matrix = new Matrix();
        camera = new Camera();
        camera.setLocation(0, 0, -1000);
        accuracyPaint = new Paint();

        myLocationBehavior = new MyLocationBehaviorFactory().getBehavioralModel(MyLocationTracking.TRACKING_NONE);
        compassListener = new CompassListener(context);
        setEnabled(false);
        mWindowManager = (WindowManager) context.getApplicationContext().getSystemService(Context.WINDOW_SERVICE);
    }

    public final void setForegroundDrawables(Drawable defaultDrawable, Drawable bearingDrawable) {
        if (defaultDrawable == null) {
            return;
        }

        if (bearingDrawable == null) {
            // if user only provided one resource
            // use same for bearing mode
            bearingDrawable = defaultDrawable.getConstantState().newDrawable();
        }

        foregroundDrawable = defaultDrawable;
        foregroundBearingDrawable = bearingDrawable;

        invalidateBounds();
    }

    public final void setForegroundDrawableTint(@ColorInt int color) {
        if (color != Color.TRANSPARENT) {
            foregroundTintColor = color;
            if (foregroundDrawable != null) {
                foregroundDrawable.mutate().setColorFilter(color, PorterDuff.Mode.SRC_IN);
            }
            if (foregroundBearingDrawable != null) {
                foregroundBearingDrawable.mutate().setColorFilter(color, PorterDuff.Mode.SRC_IN);
            }
        }
        invalidate();
    }

    public final void setShadowDrawable(Drawable defaultDrawable, Drawable bearingDrawable) {
        setShadowDrawable(defaultDrawable, bearingDrawable, 0, 0, 0, 0);
    }

    public final void setShadowDrawable(Drawable defaultDrawable, Drawable bearingDrawable, int left, int top, int right, int bottom) {
        backgroundDrawable = defaultDrawable;
        backgroundBearingDrawable = bearingDrawable;

        backgroundOffsetLeft = left;
        backgroundOffsetTop = top;
        backgroundOffsetRight = right;
        backgroundOffsetBottom = bottom;

        invalidateBounds();
    }

    public final void setShadowDrawableTint(@ColorInt int color) {
        if (color != Color.TRANSPARENT) {
            backgroundTintColor = color;
            if (backgroundDrawable != null) {
                backgroundDrawable.mutate().setColorFilter(color, PorterDuff.Mode.SRC_IN);
            }
            if (backgroundBearingDrawable != null) {
                backgroundBearingDrawable.mutate().setColorFilter(color, PorterDuff.Mode.SRC_IN);
            }
        }
        invalidate();
    }

    public final void setAccuracyTint(@ColorInt int color) {
        int alpha = accuracyPaint.getAlpha();
        accuracyPaint.setColor(color);
        accuracyPaint.setAlpha(alpha);
        invalidate();
    }

    public final void setAccuracyAlpha(@IntRange(from = 0, to = 255) int alpha) {
        accuracyPaint.setAlpha(alpha);
        invalidate();
    }

    private void invalidateBounds() {
        int horizontalOffset = backgroundOffsetLeft - backgroundOffsetRight;
        int verticalOffset = backgroundOffsetTop - backgroundOffsetBottom;
        computeBounds(backgroundDrawable, backgroundBounds, horizontalOffset, verticalOffset);
        computeBounds(backgroundBearingDrawable, backgroundBearingBounds, horizontalOffset, verticalOffset);
        computeBounds(foregroundDrawable, foregroundBounds);
        computeBounds(foregroundBearingDrawable, foregroundBearingBounds);

        // invoke a new draw
        invalidate();
    }

    private void computeBounds(Drawable drawable, Rect bounds) {
        computeBounds(drawable, bounds, 0, 0);
    }

    private void computeBounds(Drawable drawable, Rect bounds, int horizontalOffset, int verticalOffset) {
        if (drawable != null) {
            int halfWidth = drawable.getIntrinsicWidth() / 2;
            int halfHeight = drawable.getIntrinsicHeight() / 2;
            bounds.set(-halfWidth + horizontalOffset, -halfHeight + verticalOffset, halfWidth + horizontalOffset, halfHeight + verticalOffset);
            drawable.setBounds(bounds);
        }
    }

    @Override
    protected void onDraw(Canvas canvas) {
        super.onDraw(canvas);

        if (location == null || foregroundBounds == null || foregroundBearingBounds == null || accuracyAnimator == null || screenLocation == null) {
            // Not ready yet
            return;
        }

        final PointF pointF = screenLocation;

        float metersPerPixel = (float) projection.getMetersPerPixelAtLatitude(location.getLatitude());
        float accuracyPixels = (Float) accuracyAnimator.getAnimatedValue() / metersPerPixel / 2;
        float maxRadius = getWidth() / 2;
        accuracyPixels = accuracyPixels <= maxRadius ? accuracyPixels : maxRadius;

        // put matrix in origin
        matrix.reset();

        // apply tilt to camera
        camera.save();
        camera.rotate(tilt, 0, bearing);
        // map camera matrix on our matrix
        camera.getMatrix(matrix);

        //
        if (myBearingTrackingMode != MyBearingTracking.NONE && directionAnimator != null) {
            matrix.preRotate((Float) directionAnimator.getAnimatedValue());
        }

        // put matrix at location of MyLocationView
        matrix.postTranslate(pointF.x, pointF.y);

        // concat our matrix on canvas
        canvas.concat(matrix);

        // restore orientation from camera
        camera.restore();

        // draw circle
        canvas.drawCircle(0, 0, accuracyPixels, accuracyPaint);

        if (myBearingTrackingMode == MyBearingTracking.NONE) {
            draw(canvas, foregroundDrawable, backgroundDrawable);
        } else {
            draw(canvas, foregroundBearingDrawable, backgroundBearingDrawable);
        }
    }

    private void draw(Canvas canvas, Drawable foreground, Drawable background) {
        if (background != null) {
            background.draw(canvas);
        }
        if (foreground != null) {
            foreground.draw(canvas);
        }
    }

    public void setTilt(@FloatRange(from = 0, to = 60.0f) double tilt) {
        this.tilt = (float) tilt;
    }

    public void setBearing(double bearing) {
        this.bearing = (float) bearing;
    }

    public void setCameraPosition(CameraPosition position) {
        setTilt(position.tilt);
        //Mappy, the location marker is free from camara position bearing
        // setBearing(position.bearing);
    }

    public void onResume() {
        if (isEnabled()) {
            if (myBearingTrackingMode == MyBearingTracking.COMPASS) {
                compassListener.onResume();
            }
            toggleGps(true);
        }
    }

    public void onPause() {
        compassListener.onPause();
        toggleGps(false);
    }

    @Override
    protected void onDetachedFromWindow() {
        super.onDetachedFromWindow();
        // cleanup to prevent memory leaks
        if (locationChangeAnimator != null) {
            locationChangeAnimator.cancel();
            locationChangeAnimator = null;
        }

        if (accuracyAnimator != null) {
            accuracyAnimator.cancel();
            accuracyAnimator = null;
        }

        if (directionAnimator != null) {
            directionAnimator.cancel();
            directionAnimator = null;
        }

        if (userLocationListener != null) {
            LocationServices services = LocationServices.getLocationServices(getContext());
            services.removeLocationListener(userLocationListener);
            userLocationListener = null;
        }
    }

    public void update() {
        if (isEnabled()) {
            myLocationBehavior.invalidate();
        } else {
            setVisibility(View.INVISIBLE);
        }
    }

    public void setMapboxMap(MapboxMap mapboxMap) {
        this.mapboxMap = mapboxMap;
        this.projection = mapboxMap.getProjection();
    }

    @Override
    public void setEnabled(boolean enabled) {
        super.setEnabled(enabled);
        setVisibility(enabled ? View.VISIBLE : View.INVISIBLE);

        if (enabled) {
            setVisibility(View.VISIBLE);
            if (myBearingTrackingMode == MyBearingTracking.COMPASS) {
                compassListener.onResume();
            } else {
                compassListener.onPause();
            }
        } else {
            setVisibility(View.INVISIBLE);
            compassListener.onPause();
        }
        toggleGps(enabled);
    }

    @Override
    protected Parcelable onSaveInstanceState() {
        Bundle bundle = new Bundle();
        bundle.putParcelable("superState", super.onSaveInstanceState());
        bundle.putFloat("tilt", tilt);
        return bundle;
    }

    @Override
    public void onRestoreInstanceState(Parcelable state) {
        if (state instanceof Bundle) {
            Bundle bundle = (Bundle) state;
            tilt = bundle.getFloat("tilt");
            state = bundle.getParcelable("superState");
        }
        super.onRestoreInstanceState(state);
    }

    /**
     * Enabled / Disable GPS location updates along with updating the UI
     *
     * @param enableGps true if GPS is to be enabled, false if GPS is to be disabled
     */
    private void toggleGps(boolean enableGps) {
        LocationServices locationServices = LocationServices.getLocationServices(getContext());
        if (enableGps) {
            // Set an initial location if one available
            Location lastLocation = locationServices.getLastLocation();

            if (lastLocation != null) {
                setLocation(lastLocation);
            }

            if (userLocationListener == null) {
                userLocationListener = new GpsLocationListener(this);
            }

            locationServices.addLocationListener(userLocationListener);
        } else {
            // Disable location and user dot
            location = null;
            locationServices.removeLocationListener(userLocationListener);
            userLocationListener = null;
        }

        locationServices.toggleGPS(enableGps);
    }

    public Location getLocation() {
        return location;
    }

    public void setLocation(Location location) {
        if (location == null) {
            this.location = null;
            return;
        }

        this.location = location;
        myLocationBehavior.updateLatLng(location);
    }

    public void setMyBearingTrackingMode(@MyBearingTracking.Mode int myBearingTrackingMode) {
        this.myBearingTrackingMode = myBearingTrackingMode;
        if (myBearingTrackingMode == MyBearingTracking.COMPASS) {
            compassListener.onResume();
        } else {
            compassListener.onPause();
            if (myLocationTrackingMode == MyLocationTracking.TRACKING_FOLLOW) {
                // always face north
                gpsDirection = bearing;
                setCompass(gpsDirection);
            }
        }
        invalidate();
        update();
    }

    public void setMyLocationTrackingMode(@MyLocationTracking.Mode int myLocationTrackingMode) {
        this.myLocationTrackingMode = myLocationTrackingMode;

        MyLocationBehaviorFactory factory = new MyLocationBehaviorFactory();
        myLocationBehavior = factory.getBehavioralModel(myLocationTrackingMode);

        if (myLocationTrackingMode != MyLocationTracking.TRACKING_NONE && location != null) {
            // center map directly if we have a location fix
            myLocationBehavior.updateLatLng(location);
            mapboxMap.moveCamera(CameraUpdateFactory.newLatLng(new LatLng(location)));
        }
        invalidate();
        update();
    }
    
    private void setCompass(float bearing) {
        float oldDir = previousDirection;
        if (directionAnimator != null) {
            oldDir = (Float) directionAnimator.getAnimatedValue();
            directionAnimator.end();
            directionAnimator = null;
        }

        float newDir = bearing;
        float diff = oldDir - newDir;
        if (diff > 180.0f) {
            newDir += 360.0f;
        } else if (diff < -180.0f) {
            newDir -= 360.f;
        }
        previousDirection = newDir;

        directionAnimator = ValueAnimator.ofFloat(oldDir, newDir);
        directionAnimator.setDuration(COMPASS_UPDATE_RATE_MS);
        directionAnimator.addUpdateListener(invalidateSelfOnUpdateListener);
        directionAnimator.start();
    }

    public float getCenterX() {
        return (getX() + contentPadding[0] - contentPadding[2] + getMeasuredWidth()) / 2;
    }

    public float getCenterY() {
        return (getY() + contentPadding[1] - contentPadding[3] + getMeasuredHeight()) / 2;
    }

    public void setContentPadding(int[] padding) {
        contentPadding = padding;
    }

    private static class GpsLocationListener implements LocationListener {

        private WeakReference<MyLocationView> mUserLocationView;

        public GpsLocationListener(MyLocationView myLocationView) {
            mUserLocationView = new WeakReference<>(myLocationView);
        }

        /**
         * Callback method for receiving location updates from LocationServices.
         *
         * @param location The new Location data
         */
        @Override
        public void onLocationChanged(Location location) {
            MyLocationView locationView = mUserLocationView.get();
            if (locationView != null) {
                locationView.setLocation(location);
            }
        }
    }

    private class CompassListener implements SensorEventListener {

        private final SensorManager sensorManager;

        private Sensor rotationVectorSensor;
        float[] matrix = new float[9];
        float[] orientation = new float[3];

        private int currentDegree = 0;

        // Compass data
        private long compassUpdateNextTimestamp = 0;

        public CompassListener(Context context) {
            sensorManager = (SensorManager) context.getSystemService(Context.SENSOR_SERVICE);
            rotationVectorSensor = sensorManager.getDefaultSensor(Sensor.TYPE_ROTATION_VECTOR);
        }

        public void onResume() {
            sensorManager.registerListener(this, rotationVectorSensor, SensorManager.SENSOR_DELAY_NORMAL);
        }

        public void onPause() {
            sensorManager.unregisterListener(this, rotationVectorSensor);
        }

        @Override
        public void onSensorChanged(SensorEvent event) {

            // check when the last time the compass was updated, return if too soon.
            long currentTime = SystemClock.elapsedRealtime();
            if (currentTime < compassUpdateNextTimestamp) {
                return;
            }

            if (event.sensor.getType() == Sensor.TYPE_ROTATION_VECTOR) {

                // calculate the rotation matrix
                SensorManager.getRotationMatrixFromVector(matrix, event.values);
                SensorManager.getOrientation(matrix, orientation);

<<<<<<< HEAD
                float magneticHeading = (float) Math.toDegrees(orientation[0]);
=======
                float magneticHeading = (float) Math.toDegrees(SensorManager.getOrientation(matrix, orientation)[0]);
>>>>>>> 0f4a1cd8
                currentDegree = (int) (magneticHeading);

                /**
                 * Mappy, the bearing of the sensor doesn't allow to rotate the map
                 // Change the user location view orientation to reflect the device orientation
                 setCompass(currentDegree);

<<<<<<< HEAD
                 if (myLocationTrackingMode == MyLocationTracking.TRACKING_FOLLOW) {
                 rotateCamera();
                 }
                 */

                setBearing(currentDegree);
=======
                if (myLocationTrackingMode == MyLocationTracking.TRACKING_FOLLOW) {
                    rotateCamera();
                }
>>>>>>> 0f4a1cd8

                compassUpdateNextTimestamp = currentTime + COMPASS_UPDATE_RATE_MS;
            }
        }

<<<<<<< HEAD
        private void setBearing(int newBearing) {
            // take account of screen rotation away from its natural rotation
            int rotation = mWindowManager.getDefaultDisplay().getRotation();
            float screen_adjustment = 0;
            switch (rotation) {
                case Surface.ROTATION_0:
                    screen_adjustment = 0;
                    break;
                case Surface.ROTATION_90:
                    screen_adjustment = 90;
                    break;
                case Surface.ROTATION_180:
                    screen_adjustment = 180;
                    break;
                case Surface.ROTATION_270:
                    screen_adjustment = 270;
                    break;
            }
            bearing = (newBearing - screen_adjustment) % 360;
        }

=======
>>>>>>> 0f4a1cd8
        private void rotateCamera() {
            CameraPosition.Builder builder = new CameraPosition.Builder();
            builder.bearing(currentDegree);
            mapboxMap.easeCamera(CameraUpdateFactory.newCameraPosition(builder.build()), COMPASS_UPDATE_RATE_MS, false /*linear interpolator*/);
        }

        @Override
        public void onAccuracyChanged(Sensor sensor, int accuracy) {
        }

    }

    private class MarkerCoordinateAnimatorListener implements ValueAnimator.AnimatorUpdateListener {

        private MyLocationBehavior behavior;
        private double fromLat;
        private double fromLng;
        private double toLat;
        private double toLng;

        private MarkerCoordinateAnimatorListener(MyLocationBehavior myLocationBehavior, LatLng from, LatLng to) {
            behavior = myLocationBehavior;
            fromLat = from.getLatitude();
            fromLng = from.getLongitude();
            toLat = to.getLatitude();
            toLng = to.getLongitude();
        }

        @Override
        public void onAnimationUpdate(ValueAnimator animation) {
            float frac = animation.getAnimatedFraction();
            double latitude = fromLat + (toLat - fromLat) * frac;
            double longitude = fromLng + (toLng - fromLng) * frac;
            behavior.updateLatLng(latitude, longitude);
            update();
        }
    }

    private class MyLocationBehaviorFactory {

        public MyLocationBehavior getBehavioralModel(@MyLocationTracking.Mode int mode) {
            if (mode == MyLocationTracking.TRACKING_NONE) {
                return new MyLocationShowBehavior();
            } else {
                return new MyLocationTrackingBehavior();
            }
        }
    }

    private abstract class MyLocationBehavior {

        abstract void updateLatLng(@NonNull Location location);

        public void updateLatLng(double lat, double lon) {
            if (latLng != null) {
                latLng.setLatitude(lat);
                latLng.setLongitude(lon);
            }
        }

        protected void updateAccuracy(@NonNull Location location) {
            if (accuracyAnimator != null && accuracyAnimator.isRunning()) {
                // use current accuracy as a starting point
                accuracy = (Float) accuracyAnimator.getAnimatedValue();
                accuracyAnimator.end();
            }

            accuracyAnimator = ValueAnimator.ofFloat(accuracy * 10, location.getAccuracy() * 10);
            accuracyAnimator.setDuration(750);
            accuracyAnimator.start();
            accuracy = location.getAccuracy();
        }

        abstract void invalidate();
    }

    private class MyLocationTrackingBehavior extends MyLocationBehavior {

        @Override
        void updateLatLng(@NonNull Location location) {
            if (latLng == null) {
                // first location fix
                latLng = new LatLng(location);
                locationUpdateTimestamp = SystemClock.elapsedRealtime();
            }

            // updateLatLng timestamp
            long previousUpdateTimeStamp = locationUpdateTimestamp;
            locationUpdateTimestamp = SystemClock.elapsedRealtime();

            // calculate animation duration
            long locationUpdateDuration;
            if (previousUpdateTimeStamp == 0) {
                locationUpdateDuration = 0;
            } else {
                locationUpdateDuration = locationUpdateTimestamp - previousUpdateTimeStamp;
            }

            // calculate interpolated location
            previousLocation = latLng;
            latLng = new LatLng(location);
            interpolatedLocation = new LatLng((latLng.getLatitude() + previousLocation.getLatitude()) / 2, (latLng.getLongitude() + previousLocation.getLongitude()) / 2);

            // build new camera
            CameraPosition.Builder builder = new CameraPosition.Builder().target(interpolatedLocation);

            // add direction
            if (myBearingTrackingMode == MyBearingTracking.GPS) {
                if (location.hasBearing()) {
                    builder.bearing(location.getBearing());
                }
                gpsDirection = location.getBearing();
                setCompass(gpsDirection);
            }

            // accuracy
            updateAccuracy(location);

            // ease to new camera position with a linear interpolator
            mapboxMap.easeCamera(CameraUpdateFactory.newCameraPosition(builder.build()), (int) locationUpdateDuration, false /*linear interpolator*/);
        }

        @Override
        void invalidate() {
            int[] mapPadding = mapboxMap.getPadding();
            float x = (getWidth() + mapPadding[0] - mapPadding[2]) / 2 + (contentPadding[0] - contentPadding[2]) / 2;
            float y = (getHeight() - mapPadding[3] + mapPadding[1]) / 2 + (contentPadding[1] - contentPadding[3]) / 2;
            screenLocation = new PointF(x, y);
            MyLocationView.this.invalidate();
        }
    }

    private class MyLocationShowBehavior extends MyLocationBehavior {

        @Override
        void updateLatLng(@NonNull final Location location) {
            if (latLng == null) {
                // first location update
                latLng = new LatLng(location);
                locationUpdateTimestamp = SystemClock.elapsedRealtime();
            }

            // update LatLng location
            previousLocation = latLng;
            latLng = new LatLng(location);

            // update LatLng direction
            if (myBearingTrackingMode == MyBearingTracking.GPS && location.hasBearing()) {
                gpsDirection = location.getBearing();
                setCompass(gpsDirection);
            }

            // update LatLng accuracy
            updateAccuracy(location);

            // calculate updateLatLng time + add some extra offset to improve animation
            long previousUpdateTimeStamp = locationUpdateTimestamp;
            locationUpdateTimestamp = SystemClock.elapsedRealtime();
            long locationUpdateDuration = (long) ((locationUpdateTimestamp - previousUpdateTimeStamp) * 1.3);

            // calculate interpolated entity
            interpolatedLocation = new LatLng((latLng.getLatitude() + previousLocation.getLatitude()) / 2, (latLng.getLongitude() + previousLocation.getLongitude()) / 2);

            // animate changes
            if (locationChangeAnimator != null) {
                locationChangeAnimator.end();
                locationChangeAnimator = null;
            }

            locationChangeAnimator = ValueAnimator.ofFloat(0.0f, 1.0f);
            locationChangeAnimator.setDuration((long) (locationUpdateDuration * 1.2));
            locationChangeAnimator.addUpdateListener(new MarkerCoordinateAnimatorListener(this,
                    previousLocation, interpolatedLocation
            ));
            locationChangeAnimator.start();

            // use interpolated location as current location
            latLng = interpolatedLocation;
        }

        @Override
        void invalidate() {
            screenLocation = projection.toScreenLocation(latLng);
            MyLocationView.this.invalidate();
        }
    }
}<|MERGE_RESOLUTION|>--- conflicted
+++ resolved
@@ -583,36 +583,24 @@
                 SensorManager.getRotationMatrixFromVector(matrix, event.values);
                 SensorManager.getOrientation(matrix, orientation);
 
-<<<<<<< HEAD
                 float magneticHeading = (float) Math.toDegrees(orientation[0]);
-=======
-                float magneticHeading = (float) Math.toDegrees(SensorManager.getOrientation(matrix, orientation)[0]);
->>>>>>> 0f4a1cd8
+
                 currentDegree = (int) (magneticHeading);
 
                 /**
                  * Mappy, the bearing of the sensor doesn't allow to rotate the map
                  // Change the user location view orientation to reflect the device orientation
-                 setCompass(currentDegree);
-
-<<<<<<< HEAD
+                 setBearing(currentDegree);
+
                  if (myLocationTrackingMode == MyLocationTracking.TRACKING_FOLLOW) {
-                 rotateCamera();
+                    rotateCamera();
                  }
                  */
 
-                setBearing(currentDegree);
-=======
-                if (myLocationTrackingMode == MyLocationTracking.TRACKING_FOLLOW) {
-                    rotateCamera();
-                }
->>>>>>> 0f4a1cd8
-
                 compassUpdateNextTimestamp = currentTime + COMPASS_UPDATE_RATE_MS;
             }
         }
 
-<<<<<<< HEAD
         private void setBearing(int newBearing) {
             // take account of screen rotation away from its natural rotation
             int rotation = mWindowManager.getDefaultDisplay().getRotation();
@@ -634,8 +622,6 @@
             bearing = (newBearing - screen_adjustment) % 360;
         }
 
-=======
->>>>>>> 0f4a1cd8
         private void rotateCamera() {
             CameraPosition.Builder builder = new CameraPosition.Builder();
             builder.bearing(currentDegree);
