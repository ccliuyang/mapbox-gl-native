package com.mapbox.mapboxsdk.maps;

import android.content.Context;
import android.graphics.Bitmap;
import android.graphics.PointF;
import android.graphics.RectF;
import android.location.Location;
import android.os.SystemClock;
import android.support.annotation.FloatRange;
import android.support.annotation.NonNull;
import android.support.annotation.Nullable;
import android.support.annotation.UiThread;
import android.support.v4.util.LongSparseArray;
import android.support.v4.util.Pools;
import android.text.TextUtils;
import android.util.Log;
import android.view.View;
import android.view.ViewGroup;

import com.mapbox.mapboxsdk.MapboxAccountManager;
import com.mapbox.mapboxsdk.annotations.Annotation;
import com.mapbox.mapboxsdk.annotations.BaseMarkerOptions;
import com.mapbox.mapboxsdk.annotations.BaseMarkerViewOptions;
import com.mapbox.mapboxsdk.annotations.Icon;
import com.mapbox.mapboxsdk.annotations.IconFactory;
import com.mapbox.mapboxsdk.annotations.InfoWindow;
import com.mapbox.mapboxsdk.annotations.Marker;
import com.mapbox.mapboxsdk.annotations.MarkerOptions;
import com.mapbox.mapboxsdk.annotations.MarkerView;
import com.mapbox.mapboxsdk.annotations.MarkerViewManager;
import com.mapbox.mapboxsdk.annotations.Polygon;
import com.mapbox.mapboxsdk.annotations.PolygonOptions;
import com.mapbox.mapboxsdk.annotations.Polyline;
import com.mapbox.mapboxsdk.annotations.PolylineOptions;
import com.mapbox.mapboxsdk.camera.CameraPosition;
import com.mapbox.mapboxsdk.camera.CameraUpdate;
import com.mapbox.mapboxsdk.camera.CameraUpdateFactory;
import com.mapbox.mapboxsdk.constants.MapboxConstants;
import com.mapbox.mapboxsdk.constants.MyBearingTracking;
import com.mapbox.mapboxsdk.constants.MyLocationTracking;
import com.mapbox.mapboxsdk.constants.Style;
import com.mapbox.mapboxsdk.geometry.LatLng;
import com.mapbox.mapboxsdk.maps.widgets.MyLocationViewSettings;
import com.mapbox.mapboxsdk.style.layers.Layer;
import com.mapbox.mapboxsdk.style.layers.NoSuchLayerException;
import com.mapbox.mapboxsdk.style.sources.NoSuchSourceException;
import com.mapbox.mapboxsdk.style.sources.Source;
import com.mapbox.services.commons.geojson.Feature;

import java.lang.reflect.ParameterizedType;
import java.util.ArrayList;
import java.util.List;
import java.util.concurrent.TimeUnit;

/**
 * The general class to interact with in the Android Mapbox SDK. It exposes the entry point for all
 * methods related to the MapView. You cannot instantiate {@link MapboxMap} object directly, rather,
 * you must obtain one from the getMapAsync() method on a MapFragment or MapView that you have
 * added to your application.
 * <p>
 * Note: Similar to a View object, a MapboxMap should only be read and modified from the main thread.
 * </p>
 */
public class MapboxMap {
    private static final String TAG = MapboxMap.class.getSimpleName();

    private MapView mapView;
    private UiSettings uiSettings;
    private TrackingSettings trackingSettings;
    private MyLocationViewSettings myLocationViewSettings;
<<<<<<< HEAD
    private Projection mProjection;
    private CameraPosition mCameraPosition;
    private boolean mInvalidCameraPosition;
    private LongSparseArray<Annotation> mAnnotations;

    private List<Marker> mSelectedMarkers;
    private MarkerViewManager mMarkerViewManager;

    private List<InfoWindow> mInfoWindows;
    private MapboxMap.InfoWindowAdapter mInfoWindowAdapter;

    private boolean mMyLocationEnabled;
    private boolean mAllowConcurrentMultipleInfoWindows;

    private MapboxMap.OnMapClickListener mOnMapClickListener;
    private MapboxMap.OnMapLongClickListener mOnMapLongClickListener;
    private MapboxMap.OnMarkerClickListener mOnMarkerClickListener;
    private MapboxMap.OnInfoWindowClickListener mOnInfoWindowClickListener;
    private MapboxMap.OnInfoWindowLongClickListener mOnInfoWindowLongClickListener;
    private MapboxMap.OnInfoWindowCloseListener mOnInfoWindowCloseListener;
    private MapboxMap.OnFlingListener mOnFlingListener;
    private MapboxMap.OnScrollListener mOnScrollListener;
    private MapboxMap.OnMyLocationTrackingModeChangeListener mOnMyLocationTrackingModeChangeListener;
    private MapboxMap.OnMyBearingTrackingModeChangeListener mOnMyBearingTrackingModeChangeListener;
    private MapboxMap.OnFpsChangedListener mOnFpsChangedListener;
    private MapboxMap.OnCameraChangeListener mOnCameraChangeListener;

    private double mMaxZoomLevel = -1;
    private double mMinZoomLevel = -1;
    public OnMyLocationViewClickListener myLocationViewClickListener;
=======
    private Projection projection;
    private CameraPosition cameraPosition;
    private boolean invalidCameraPosition;
    private LongSparseArray<Annotation> annotations;

    private List<Marker> selectedMarkers;
    private MarkerViewManager markerViewManager;

    private List<InfoWindow> infoWindows;
    private MapboxMap.InfoWindowAdapter infoWindowAdapter;

    private boolean myLocationEnabled;
    private boolean allowConcurrentMultipleInfoWindows;

    private MapboxMap.OnMapClickListener onMapClickListener;
    private MapboxMap.OnMapLongClickListener onMapLongClickListener;
    private MapboxMap.OnMarkerClickListener onMarkerClickListener;
    private MapboxMap.OnInfoWindowClickListener onInfoWindowClickListener;
    private MapboxMap.OnInfoWindowLongClickListener onInfoWindowLongClickListener;
    private MapboxMap.OnInfoWindowCloseListener onInfoWindowCloseListener;
    private MapboxMap.OnFlingListener onFlingListener;
    private MapboxMap.OnScrollListener onScrollListener;
    private MapboxMap.OnMyLocationTrackingModeChangeListener onMyLocationTrackingModeChangeListener;
    private MapboxMap.OnMyBearingTrackingModeChangeListener onMyBearingTrackingModeChangeListener;
    private MapboxMap.OnFpsChangedListener onFpsChangedListener;
    private MapboxMap.OnCameraChangeListener onCameraChangeListener;

    private double maxZoomLevel = -1;
    private double minZoomLevel = -1;
>>>>>>> c0ed193c

    MapboxMap(@NonNull MapView mapView) {
        this.mapView = mapView;
        this.mapView.addOnMapChangedListener(new MapChangeCameraPositionListener());
        uiSettings = new UiSettings(mapView);
        trackingSettings = new TrackingSettings(this.mapView, uiSettings);
        projection = new Projection(mapView);
        annotations = new LongSparseArray<>();
        selectedMarkers = new ArrayList<>();
        infoWindows = new ArrayList<>();
        markerViewManager = new MarkerViewManager(this, mapView);
    }

    // Style

    @Nullable
    @UiThread
    public Layer getLayer(@NonNull String layerId) {
        return getMapView().getNativeMapView().getLayer(layerId);
    }

    /**
     * Tries to cast the Layer to T, returns null if it's another type.
     *
     * @param layerId the layer id used to look up a layer
     * @param <T>     the generic attribute of a Layer
     * @return the casted Layer, null if another type
     */
    @Nullable
    @UiThread
    public <T extends Layer> T getLayerAs(@NonNull String layerId) {
        try {
            //noinspection unchecked
            return (T) getMapView().getNativeMapView().getLayer(layerId);
        } catch (ClassCastException e) {
            Log.e(TAG, String.format("Layer: %s is a different type: %s", layerId, e.getMessage()));
            return null;
        }
    }

    @UiThread
    public void addLayer(@NonNull Layer layer) {
        addLayer(layer, null);
    }

    @UiThread
    public void addLayer(@NonNull Layer layer, String before) {
        getMapView().getNativeMapView().addLayer(layer, before);
    }

    @UiThread
    public void removeLayer(@NonNull String layerId) throws NoSuchLayerException {
        getMapView().getNativeMapView().removeLayer(layerId);
    }

    @Nullable
    @UiThread
    public Source getSource(@NonNull String sourceId) {
        return getMapView().getNativeMapView().getSource(sourceId);
    }

    /**
     * Tries to cast the Source to T, returns null if it's another type.
     *
     * @param sourceId the id used to look up a layer
     * @param <T>      the generic type of a Source
     * @return the casted Source, null if another type
     */
    @Nullable
    @UiThread
    public <T extends Source> T getSourceAs(@NonNull String sourceId) {
        try {
            //noinspection unchecked
            return (T) getMapView().getNativeMapView().getSource(sourceId);
        } catch (ClassCastException e) {
            Log.e(TAG, String.format("Source: %s is a different type: %s", sourceId, e.getMessage()));
            return null;
        }
    }

    @UiThread
    public void addSource(@NonNull Source source) {
        getMapView().getNativeMapView().addSource(source);
    }

    @UiThread
    public void removeSource(@NonNull String sourceId) throws NoSuchSourceException {
        getMapView().getNativeMapView().removeSource(sourceId);
    }

    //
    // MinZoom
    //

    /**
     * <p>
     * Sets the minimum zoom level the map can be displayed at.
     * </p>
     *
     * @param minZoom The new minimum zoom level.
     */
    @UiThread
    public void setMinZoom(
      @FloatRange(from = MapboxConstants.MINIMUM_ZOOM, to = MapboxConstants.MAXIMUM_ZOOM) double minZoom) {
        if ((minZoom < MapboxConstants.MINIMUM_ZOOM) || (minZoom > MapboxConstants.MAXIMUM_ZOOM)) {
            Log.e(MapboxConstants.TAG, "Not setting minZoom, value is in unsupported range: " + minZoom);
            return;
        }
        minZoomLevel = minZoom;
        mapView.setMinZoom(minZoom);
    }

    /**
     * <p>
     * Gets the maximum zoom level the map can be displayed at.
     * </p>
     *
     * @return The minimum zoom level.
     */
    @UiThread
    public double getMinZoom() {
        if (minZoomLevel == -1) {
            return minZoomLevel = mapView.getMinZoom();
        }
        return minZoomLevel;
    }

    //
    // MaxZoom
    //

    /**
     * <p>
     * Sets the maximum zoom level the map can be displayed at.
     * </p>
     *
     * @param maxZoom The new maximum zoom level.
     */
    @UiThread
    public void setMaxZoom(
      @FloatRange(from = MapboxConstants.MINIMUM_ZOOM, to = MapboxConstants.MAXIMUM_ZOOM) double maxZoom) {
        if ((maxZoom < MapboxConstants.MINIMUM_ZOOM) || (maxZoom > MapboxConstants.MAXIMUM_ZOOM)) {
            Log.e(MapboxConstants.TAG, "Not setting maxZoom, value is in unsupported range: " + maxZoom);
            return;
        }
        maxZoomLevel = maxZoom;
        mapView.setMaxZoom(maxZoom);
    }

    /**
     * <p>
     * Gets the maximum zoom level the map can be displayed at.
     * </p>
     *
     * @return The maximum zoom level.
     */
    @UiThread
    public double getMaxZoom() {
        if (maxZoomLevel == -1) {
            return maxZoomLevel = mapView.getMaxZoom();
        }
        return maxZoomLevel;
    }

    //
    // UiSettings
    //

    /**
     * Gets the user interface settings for the map.
     *
     * @return the UiSettings associated with this map
     */
    public UiSettings getUiSettings() {
        return uiSettings;
    }

    //
    // TrackingSettings
    //

    /**
     * Gets the tracking interface settings for the map.
     *
     * @return the TrackingSettings asssociated with this map
     */
    public TrackingSettings getTrackingSettings() {
        return trackingSettings;
    }

    //
    // MyLocationViewSettings
    //

    /**
     * Gets the settings of the user location for the map.
     *
     * @return the MyLocationViewSettings associated with this map
     */
    public MyLocationViewSettings getMyLocationViewSettings() {
        if (myLocationViewSettings == null) {
            myLocationViewSettings = new MyLocationViewSettings(mapView, mapView.getUserLocationView());
        }
        return myLocationViewSettings;
    }

    //
    // Projection
    //

    /**
     * Get the Projection object that you can use to convert between screen coordinates and latitude/longitude
     * coordinates.
     *
     * @return the Projection associated with this map
     */
    public Projection getProjection() {
        return projection;
    }

    //
    // Camera API
    //

    /**
     * Gets the current position of the camera.
     * The CameraPosition returned is a snapshot of the current position, and will not automatically update when the
     * camera moves.
     *
     * @return The current position of the Camera.
     */
    public final CameraPosition getCameraPosition() {
        if (invalidCameraPosition) {
            invalidateCameraPosition();
        }
        return cameraPosition;
    }

    /**
     * Repositions the camera according to the cameraPosition.
     * The move is instantaneous, and a subsequent getCameraPosition() will reflect the new position.
     * See CameraUpdateFactory for a set of updates.
     *
     * @param cameraPosition the camera position to set
     */
    public void setCameraPosition(@NonNull CameraPosition cameraPosition) {
        moveCamera(CameraUpdateFactory.newCameraPosition(cameraPosition));
    }

    /**
     * Repositions the camera according to the instructions defined in the update.
     * The move is instantaneous, and a subsequent getCameraPosition() will reflect the new position.
     * See CameraUpdateFactory for a set of updates.
     *
     * @param update The change that should be applied to the camera.
     */
    @UiThread
    public final void moveCamera(CameraUpdate update) {
        moveCamera(update, null);
    }

    /**
     * Repositions the camera according to the instructions defined in the update.
     * The move is instantaneous, and a subsequent getCameraPosition() will reflect the new position.
     * See CameraUpdateFactory for a set of updates.
     *
     * @param update   The change that should be applied to the camera
     * @param callback the callback to be invoked when an animation finishes or is canceled
     */
    @UiThread
    public final void moveCamera(CameraUpdate update, MapboxMap.CancelableCallback callback) {
        cameraPosition = update.getCameraPosition(this);
        mapView.jumpTo(cameraPosition.bearing, cameraPosition.target, cameraPosition.tilt, cameraPosition.zoom);
        if (callback != null) {
            callback.onFinish();
        }
        invalidateCameraPosition();
    }

    /**
     * Gradually move the camera by the default duration, zoom will not be affected unless specified
     * within {@link CameraUpdate}. If {@link #getCameraPosition()} is called during the animation,
     * it will return the current location of the camera in flight.
     *
     * @param update The change that should be applied to the camera.
     * @see com.mapbox.mapboxsdk.camera.CameraUpdateFactory for a set of updates.
     */
    @UiThread
    public final void easeCamera(CameraUpdate update) {
        easeCamera(update, MapboxConstants.ANIMATION_DURATION);
    }

    /**
     * Gradually move the camera by a specified duration in milliseconds, zoom will not be affected
     * unless specified within {@link CameraUpdate}. If {@link #getCameraPosition()} is called
     * during the animation, it will return the current location of the camera in flight.
     *
     * @param update     The change that should be applied to the camera.
     * @param durationMs The duration of the animation in milliseconds. This must be strictly
     *                   positive, otherwise an IllegalArgumentException will be thrown.
     * @see com.mapbox.mapboxsdk.camera.CameraUpdateFactory for a set of updates.
     */
    @UiThread
    public final void easeCamera(CameraUpdate update, int durationMs) {
        easeCamera(update, durationMs, null);
    }

    /**
     * Gradually move the camera by a specified duration in milliseconds, zoom will not be affected
     * unless specified within {@link CameraUpdate}. A callback can be used to be notified when
     * easing the camera stops. If {@link #getCameraPosition()} is called during the animation, it
     * will return the current location of the camera in flight.
     *
     * @param update     The change that should be applied to the camera.
     * @param durationMs The duration of the animation in milliseconds. This must be strictly
     *                   positive, otherwise an IllegalArgumentException will be thrown.
     * @param callback   An optional callback to be notified from the main thread when the animation
     *                   stops. If the animation stops due to its natural completion, the callback
     *                   will be notified with onFinish(). If the animation stops due to interruption
     *                   by a later camera movement or a user gesture, onCancel() will be called.
     *                   Do not update or ease the camera from within onCancel().
     * @see com.mapbox.mapboxsdk.camera.CameraUpdateFactory for a set of updates.
     */
    @UiThread
    public final void easeCamera(CameraUpdate update, int durationMs, final MapboxMap.CancelableCallback callback) {
        easeCamera(update, durationMs, true, callback);
    }

    @UiThread
    public final void easeCamera(CameraUpdate update, int durationMs, boolean easingInterpolator) {
        easeCamera(update, durationMs, easingInterpolator, null);
    }

    @UiThread
    public final void easeCamera(
      CameraUpdate update, int durationMs, boolean easingInterpolator, final MapboxMap.CancelableCallback callback) {
        cameraPosition = update.getCameraPosition(this);
        mapView.easeTo(cameraPosition.bearing, cameraPosition.target, getDurationNano(durationMs), cameraPosition.tilt,
          cameraPosition.zoom, easingInterpolator, new CancelableCallback() {
            @Override
            public void onCancel() {
                if (callback != null) {
                    callback.onCancel();
                }
                invalidateCameraPosition();
            }

            @Override
            public void onFinish() {
                if (callback != null) {
                    callback.onFinish();
                }
                invalidateCameraPosition();
            }
        });
    }

    /**
     * Animate the camera to a new location defined within {@link CameraUpdate} using a transition
     * animation that evokes powered flight. The animation will last the default amount of time.
     * During the animation, a call to {@link #getCameraPosition()} returns an intermediate location
     * of the camera in flight.
     *
     * @param update The change that should be applied to the camera.
     * @see com.mapbox.mapboxsdk.camera.CameraUpdateFactory for a set of updates.
     */
    @UiThread
    public final void animateCamera(CameraUpdate update) {
        animateCamera(update, MapboxConstants.ANIMATION_DURATION, null);
    }

    /**
     * Animate the camera to a new location defined within {@link CameraUpdate} using a transition
     * animation that evokes powered flight. The animation will last the default amount of time. A
     * callback can be used to be notified when animating the camera stops. During the animation, a
     * call to {@link #getCameraPosition()} returns an intermediate location of the camera in flight.
     *
     * @param update   The change that should be applied to the camera.
     * @param callback The callback to invoke from the main thread when the animation stops. If the
     *                 animation completes normally, onFinish() is called; otherwise, onCancel() is
     *                 called. Do not update or animate the camera from within onCancel().
     * @see com.mapbox.mapboxsdk.camera.CameraUpdateFactory for a set of updates.
     */
    @UiThread
    public final void animateCamera(CameraUpdate update, MapboxMap.CancelableCallback callback) {
        animateCamera(update, MapboxConstants.ANIMATION_DURATION, callback);
    }

    /**
     * Animate the camera to a new location defined within {@link CameraUpdate} using a transition
     * animation that evokes powered flight. The animation will last a specified amount of time
     * given in milliseconds. During the animation, a call to {@link #getCameraPosition()} returns
     * an intermediate location of the camera in flight.
     *
     * @param update     The change that should be applied to the camera.
     * @param durationMs The duration of the animation in milliseconds. This must be strictly
     *                   positive, otherwise an IllegalArgumentException will be thrown.
     * @see com.mapbox.mapboxsdk.camera.CameraUpdateFactory for a set of updates.
     */
    @UiThread
    public final void animateCamera(CameraUpdate update, int durationMs) {
        animateCamera(update, durationMs, null);
    }

    /**
     * Animate the camera to a new location defined within {@link CameraUpdate} using a transition
     * animation that evokes powered flight. The animation will last a specified amount of time
     * given in milliseconds. A callback can be used to be notified when animating the camera stops.
     * During the animation, a call to {@link #getCameraPosition()} returns an intermediate location
     * of the camera in flight.
     *
     * @param update     The change that should be applied to the camera.
     * @param durationMs The duration of the animation in milliseconds. This must be strictly
     *                   positive, otherwise an IllegalArgumentException will be thrown.
     * @param callback   An optional callback to be notified from the main thread when the animation
     *                   stops. If the animation stops due to its natural completion, the callback
     *                   will be notified with onFinish(). If the animation stops due to interruption
     *                   by a later camera movement or a user gesture, onCancel() will be called.
     *                   Do not update or animate the camera from within onCancel(). If a callback
     *                   isn't required, leave it as null.
     * @see com.mapbox.mapboxsdk.camera.CameraUpdateFactory for a set of updates.
     */
    @UiThread
    public final void animateCamera(CameraUpdate update, int durationMs, final MapboxMap.CancelableCallback callback) {
        cameraPosition = update.getCameraPosition(this);
        mapView.flyTo(cameraPosition.bearing, cameraPosition.target, getDurationNano(durationMs), cameraPosition.tilt,
          cameraPosition.zoom, new CancelableCallback() {
            @Override
            public void onCancel() {
                if (callback != null) {
                    callback.onCancel();
                }
                invalidateCameraPosition();
            }

            @Override
            public void onFinish() {
                if (onCameraChangeListener != null) {
                    onCameraChangeListener.onCameraChange(cameraPosition);
                }

                if (callback != null) {
                    callback.onFinish();
                }
                invalidateCameraPosition();
            }
        });
    }

    /**
     * Converts milliseconds to nanoseconds
     *
     * @param durationMs The time in milliseconds
     * @return time in nanoseconds
     */
    private long getDurationNano(long durationMs) {
        return durationMs > 0 ? TimeUnit.NANOSECONDS.convert(durationMs, TimeUnit.MILLISECONDS) : 0;
    }

    /**
     * Invalidates the current camera position by reconstructing it from mbgl
     */
    private void invalidateCameraPosition() {
        invalidCameraPosition = false;

        CameraPosition cameraPosition = mapView.invalidateCameraPosition();
        if (cameraPosition != null) {
            this.cameraPosition = cameraPosition;
        }

        if (onCameraChangeListener != null) {
            onCameraChangeListener.onCameraChange(this.cameraPosition);
        }
    }

    //
    //  Reset North
    //

    /**
     * Resets the map view to face north.
     */
    public void resetNorth() {
        mapView.resetNorth();
    }

    //
    // Debug
    //

    /**
     * Returns whether the map debug information is currently shown.
     *
     * @return If true, map debug information is currently shown.
     */
    @UiThread
    public boolean isDebugActive() {
        return mapView.isDebugActive();
    }

    /**
     * <p>
     * Changes whether the map debug information is shown.
     * </p>
     * The default value is false.
     *
     * @param debugActive If true, map debug information is shown.
     */
    @UiThread
    public void setDebugActive(boolean debugActive) {
        mapView.setDebugActive(debugActive);
    }

    /**
     * <p>
     * Cycles through the map debug options.
     * </p>
     * The value of {@link MapView#isDebugActive()} reflects whether there are
     * any map debug options enabled or disabled.
     *
     * @see MapView#isDebugActive()
     */
    @UiThread
    public void cycleDebugOptions() {
        mapView.cycleDebugOptions();
    }

    //
    // Styling
    //

    /**
     * <p>
     * Loads a new map style from the specified URL.
     * </p>
     * {@code url} can take the following forms:
     * <ul>
     * <li>{@code Style.*}: load one of the bundled styles in {@link Style}.</li>
     * <li>{@code mapbox://styles/<user>/<style>}:
     * retrieves the style from a <a href="https://www.mapbox.com/account/">Mapbox account.</a>
     * {@code user} is your username. {@code style} is the ID of your custom
     * style created in <a href="https://www.mapbox.com/studio">Mapbox Studio</a>.</li>
     * <li>{@code http://...} or {@code https://...}:
     * retrieves the style over the Internet from any web server.</li>
     * <li>{@code asset://...}:
     * reads the style from the APK {@code assets/} directory.
     * This is used to load a style bundled with your app.</li>
     * <li>{@code null}: loads the default {@link Style#MAPBOX_STREETS} style.</li>
     * </ul>
     * <p>
     * This method is asynchronous and will return immediately before the style finishes loading.
     * If you wish to wait for the map to finish loading listen for the {@link MapView#DID_FINISH_LOADING_MAP} event.
     * </p>
     * If the style fails to load or an invalid style URL is set, the map view will become blank.
     * An error message will be logged in the Android logcat and {@link MapView#DID_FAIL_LOADING_MAP} event will be
     * sent.
     *
     * @param url The URL of the map style
     * @see Style
     */
    @UiThread
    public void setStyleUrl(@NonNull String url) {
        mapView.setStyleUrl(url);
    }

    /**
     * <p>
     * Loads a new map style from the specified bundled style.
     * </p>
     * <p>
     * This method is asynchronous and will return immediately before the style finishes loading.
     * If you wish to wait for the map to finish loading listen for the {@link MapView#DID_FINISH_LOADING_MAP} event.
     * </p>
     * If the style fails to load or an invalid style URL is set, the map view will become blank.
     * An error message will be logged in the Android logcat and {@link MapView#DID_FAIL_LOADING_MAP} event will be
     * sent.
     *
     * @param style The bundled style. Accepts one of the values from {@link Style}.
     * @see Style
     * @deprecated use {@link #setStyleUrl(String)} instead with versioned url methods from {@link Style}
     */
    @UiThread
    @Deprecated
    public void setStyle(@Style.StyleUrl String style) {
        setStyleUrl(style);
    }

    /**
     * <p>
     * Returns the map style currently displayed in the map view.
     * </p>
     * If the default style is currently displayed, a URL will be returned instead of null.
     *
     * @return The URL of the map style.
     */
    @UiThread
    @NonNull
    public String getStyleUrl() {
        return mapView.getStyleUrl();
    }

    //
    // Access token
    //

    /**
     * <p>
     * DEPRECATED @see MapboxAccountManager#start(String)
     * </p>
     * <p>
     * Sets the current Mapbox access token used to load map styles and tiles.
     * </p>
     *
     * @param accessToken Your public Mapbox access token.
     * @see MapView#setAccessToken(String)
     * @deprecated As of release 4.1.0, replaced by {@link com.mapbox.mapboxsdk.MapboxAccountManager#start(Context, String)}
     */
    @Deprecated
    @UiThread
    public void setAccessToken(@NonNull String accessToken) {
        mapView.setAccessToken(accessToken);
    }

    /**
     * <p>
     * DEPRECATED @see MapboxAccountManager#getAccessToken()
     * </p>
     * <p>
     * Returns the current Mapbox access token used to load map styles and tiles.
     * </p>
     *
     * @return The current Mapbox access token.
     * @deprecated As of release 4.1.0, replaced by {@link MapboxAccountManager#getAccessToken()}
     */
    @Deprecated
    @UiThread
    @Nullable
    public String getAccessToken() {
        return mapView.getAccessToken();
    }

    //
    // Annotations
    //

    void setTilt(double tilt) {
        markerViewManager.setTilt((float) tilt);
        mapView.setTilt(tilt);
    }

    /**
     * <p>
     * Adds a marker to this map.
     * </p>
     * The marker's icon is rendered on the map at the location {@code Marker.position}.
     * If {@code Marker.title} is defined, the map shows an info box with the marker's title and snippet.
     *
     * @param markerOptions A marker options object that defines how to render the marker.
     * @return The {@code Marker} that was added to the map.
     */
    @UiThread
    @NonNull
    public Marker addMarker(@NonNull MarkerOptions markerOptions) {
        return addMarker((BaseMarkerOptions) markerOptions);
    }

    /**
     * <p>
     * Adds a marker to this map.
     * </p>
     * The marker's icon is rendered on the map at the location {@code Marker.position}.
     * If {@code Marker.title} is defined, the map shows an info box with the marker's title and snippet.
     *
     * @param markerOptions A marker options object that defines how to render the marker.
     * @return The {@code Marker} that was added to the map.
     */
    @UiThread
    @NonNull
    public Marker addMarker(@NonNull BaseMarkerOptions markerOptions) {
        Marker marker = prepareMarker(markerOptions);
        long id = mapView.addMarker(marker);
        marker.setMapboxMap(this);
        marker.setId(id);
        annotations.put(id, marker);
        return marker;
    }

    /**
     * <p>
     * Adds a marker to this map.
     * </p>
     * The marker's icon is rendered on the map at the location {@code Marker.position}.
     * If {@code Marker.title} is defined, the map shows an info box with the marker's title and snippet.
     *
     * @param markerOptions A marker options object that defines how to render the marker.
     * @return The {@code Marker} that was added to the map.
     */
    @UiThread
    @NonNull
    public MarkerView addMarker(@NonNull BaseMarkerViewOptions markerOptions) {
        MarkerView marker = prepareViewMarker(markerOptions);
        marker.setMapboxMap(this);
        long id = mapView.addMarker(marker);
        marker.setId(id);
        annotations.put(id, marker);
        markerViewManager.invalidateViewMarkersInVisibleRegion();
        return marker;
    }

    @UiThread
    @NonNull
    public List<MarkerView> addMarkerViews(@NonNull List<? extends BaseMarkerViewOptions> markerViewOptions) {
        List<MarkerView> markers = new ArrayList<>();
        for (BaseMarkerViewOptions markerViewOption : markerViewOptions) {
            MarkerView marker = prepareViewMarker(markerViewOption);
            marker.setMapboxMap(this);
            long id = mapView.addMarker(marker);
            marker.setId(id);
            annotations.put(id, marker);
            markers.add(marker);
        }
        markerViewManager.invalidateViewMarkersInVisibleRegion();
        return markers;
    }

    /**
     * <p>
     * Adds multiple markers to this map.
     * </p>
     * The marker's icon is rendered on the map at the location {@code Marker.position}.
     * If {@code Marker.title} is defined, the map shows an info box with the marker's title and snippet.
     *
     * @param markerOptionsList A list of marker options objects that defines how to render the markers.
     * @return A list of the {@code Marker}s that were added to the map.
     */
    @UiThread
    @NonNull
    public List<Marker> addMarkers(@NonNull List<? extends BaseMarkerOptions> markerOptionsList) {
        int count = markerOptionsList.size();
        List<Marker> markers = new ArrayList<>(count);
        if (count > 0) {
            BaseMarkerOptions markerOptions;
            Marker marker;
            for (int i = 0; i < count; i++) {
                markerOptions = markerOptionsList.get(i);
                marker = prepareMarker(markerOptions);
                markers.add(marker);
            }

            if (markers.size() > 0) {
                long[] ids = mapView.addMarkers(markers);

                // if unittests or markers are correctly added to map
                if (ids == null || ids.length == markers.size()) {
                    long id = 0;
                    Marker m;
                    for (int i = 0; i < markers.size(); i++) {
                        m = markers.get(i);
                        m.setMapboxMap(this);
                        if (ids != null) {
                            id = ids[i];
                        } else {
                            //unit test
                            id++;
                        }
                        m.setId(id);
                        annotations.put(id, m);
                    }
                }
            }
        }
        return markers;
    }

    /**
     * <p>
     * Updates a marker on this map. Does nothing if the marker is already added.
     * </p>
     *
     * @param updatedMarker An updated marker object.
     */
    @UiThread
    public void updateMarker(@NonNull Marker updatedMarker) {
        mapView.updateMarker(updatedMarker);

        int index = annotations.indexOfKey(updatedMarker.getId());
        if (index > -1) {
            annotations.setValueAt(index, updatedMarker);
        }
    }

    /**
     * Update a polygon on this map.
     *
     * @param polygon An updated polygon object.
     */
    @UiThread
    public void updatePolygon(Polygon polygon) {
        mapView.updatePolygon(polygon);

        int index = annotations.indexOfKey(polygon.getId());
        if (index > -1) {
            annotations.setValueAt(index, polygon);
        }
    }

    /**
     * Update a polyline on this map.
     *
     * @param polyline An updated polyline object.
     */
    @UiThread
    public void updatePolyline(Polyline polyline) {
        mapView.updatePolyline(polyline);

        int index = annotations.indexOfKey(polyline.getId());
        if (index > -1) {
            annotations.setValueAt(index, polyline);
        }
    }

    /**
     * Adds a polyline to this map.
     *
     * @param polylineOptions A polyline options object that defines how to render the polyline.
     * @return The {@code Polyine} that was added to the map.
     */
    @UiThread
    @NonNull
    public Polyline addPolyline(@NonNull PolylineOptions polylineOptions) {
        return addPolyline(polylineOptions, false);
    }

    /**
     * Adds a polyline to this map.
     *
     * @param polylineOptions A polyline options object that defines how to render the polyline.
     * @param withWhiteStroke add the polyline with the white stroke or not
     * @return The {@code Polyine} that was added to the map.
     */
    @UiThread
    @NonNull
    public Polyline addPolyline(@NonNull PolylineOptions polylineOptions, boolean withWhiteStroke) {
        Polyline polyline = polylineOptions.getPolyline();
        if (!polyline.getPoints().isEmpty()) {
<<<<<<< HEAD
            long id = mMapView.addPolyline(polyline, withWhiteStroke);
=======
            long id = mapView.addPolyline(polyline);
>>>>>>> c0ed193c
            polyline.setMapboxMap(this);
            polyline.setId(id);
            annotations.put(id, polyline);
        }
        return polyline;
    }

    /**
     * Adds multiple polylines to this map.
     *
     * @param polylineOptionsList A list of polyline options objects that defines how to render the polylines.
     * @return A list of the {@code Polyline}s that were added to the map.
     */
    @UiThread
    @NonNull
    public List<Polyline> addPolylines(@NonNull List<PolylineOptions> polylineOptionsList) {
        return addPolylines(polylineOptionsList, false);
    }

    /**
     * Adds multiple polylines to this map.
     *
     * @param polylineOptionsList A list of polyline options objects that defines how to render the polylines.
     * @param withWhiteStroke     add the polylines with the white stroke or not
     * @return A list of the {@code Polyline}s that were added to the map.
     */
    @UiThread
    @NonNull
    public List<Polyline> addPolylines(@NonNull List<PolylineOptions> polylineOptionsList, boolean withWhiteStroke) {
        int count = polylineOptionsList.size();
        Polyline polyline;
        List<Polyline> polylines = new ArrayList<>(count);

        if (count > 0) {
            for (PolylineOptions options : polylineOptionsList) {
                polyline = options.getPolyline();
                if (!polyline.getPoints().isEmpty()) {
                    polylines.add(polyline);
                }
            }

<<<<<<< HEAD
            long[] ids = mMapView.addPolylines(polylines, withWhiteStroke);
=======
            long[] ids = mapView.addPolylines(polylines);
>>>>>>> c0ed193c

            // if unit tests or polylines are correctly added to map
            if (ids == null || ids.length == polylines.size()) {
                long id = 0;
                Polyline p;

                for (int i = 0; i < polylines.size(); i++) {
                    p = polylines.get(i);
                    p.setMapboxMap(this);
                    if (ids != null) {
                        id = ids[i];
                    } else {
                        // unit test
                        id++;
                    }
                    p.setId(id);
                    annotations.put(id, p);
                }
            }
        }
        return polylines;
    }

    /**
     * Adds a polygon to this map.
     *
     * @param polygonOptions A polygon options object that defines how to render the polygon.
     * @return The {@code Polygon} that was added to the map.
     */
    @UiThread
    @NonNull
    public Polygon addPolygon(@NonNull PolygonOptions polygonOptions) {
        Polygon polygon = polygonOptions.getPolygon();
        if (!polygon.getPoints().isEmpty()) {
            long id = mapView.addPolygon(polygon);
            polygon.setId(id);
            polygon.setMapboxMap(this);
            annotations.put(id, polygon);
        }
        return polygon;
    }

    /**
     * Adds multiple polygons to this map.
     *
     * @param polygonOptionsList A list of polygon options objects that defines how to render the polygons.
     * @return A list of the {@code Polygon}s that were added to the map.
     */
    @UiThread
    @NonNull
    public List<Polygon> addPolygons(@NonNull List<PolygonOptions> polygonOptionsList) {
        int count = polygonOptionsList.size();

        Polygon polygon;
        List<Polygon> polygons = new ArrayList<>(count);
        if (count > 0) {
            for (PolygonOptions polygonOptions : polygonOptionsList) {
                polygon = polygonOptions.getPolygon();
                if (!polygon.getPoints().isEmpty()) {
                    polygons.add(polygon);
                }
            }

            long[] ids = mapView.addPolygons(polygons);

            // if unit tests or polygons correctly added to map
            if (ids == null || ids.length == polygons.size()) {
                long id = 0;
                for (int i = 0; i < polygons.size(); i++) {
                    polygon = polygons.get(i);
                    polygon.setMapboxMap(this);
                    if (ids != null) {
                        id = ids[i];
                    } else {
                        // unit test
                        id++;
                    }
                    polygon.setId(id);
                    annotations.put(id, polygon);
                }
            }
        }
        return polygons;
    }

    /**
     * <p>
     * Convenience method for removing a Marker from the map.
     * </p>
     * Calls removeAnnotation() internally
     *
     * @param marker Marker to remove
     */
    @UiThread
    public void removeMarker(@NonNull Marker marker) {
        removeAnnotation(marker);
    }

    /**
     * <p>
     * Convenience method for removing a Polyline from the map.
     * </p>
     * Calls removeAnnotation() internally
     *
     * @param polyline Polyline to remove
     */
    @UiThread
    public void removePolyline(@NonNull Polyline polyline) {
        removeAnnotation(polyline);
    }

    /**
     * <p>
     * Convenience method for removing a Polygon from the map.
     * </p>
     * Calls removeAnnotation() internally
     *
     * @param polygon Polygon to remove
     */
    @UiThread
    public void removePolygon(@NonNull Polygon polygon) {
        removeAnnotation(polygon);
    }

    /**
     * Removes an annotation from the map.
     *
     * @param annotation The annotation object to remove.
     */
    @UiThread
    public void removeAnnotation(@NonNull Annotation annotation) {
        if (annotation instanceof Marker) {
            Marker marker = (Marker) annotation;
            marker.hideInfoWindow();
            if (marker instanceof MarkerView) {
                markerViewManager.removeMarkerView((MarkerView) marker);
            }
        }
        long id = annotation.getId();
        mapView.removeAnnotation(id);
        annotations.remove(id);
    }

    /**
     * Removes an annotation from the map
     *
     * @param id The identifier associated to the annotation to be removed
     */
    @UiThread
    public void removeAnnotation(long id) {
        mapView.removeAnnotation(id);
        annotations.remove(id);
    }

    /**
     * Removes multiple annotations from the map.
     *
     * @param annotationList A list of annotation objects to remove.
     */
    @UiThread
    public void removeAnnotations(@NonNull List<? extends Annotation> annotationList) {
        int count = annotationList.size();
        long[] ids = new long[count];
        for (int i = 0; i < count; i++) {
            Annotation annotation = annotationList.get(i);
            if (annotation instanceof Marker) {
                Marker marker = (Marker) annotation;
                marker.hideInfoWindow();
                if (marker instanceof MarkerView) {
                    markerViewManager.removeMarkerView((MarkerView) marker);
                }
            }
            ids[i] = annotationList.get(i).getId();
        }
        mapView.removeAnnotations(ids);
        for (long id : ids) {
            annotations.remove(id);
        }
    }

    /**
     * Removes all annotations from the map.
     */
    @UiThread
    public void removeAnnotations() {
        Annotation annotation;
        int count = annotations.size();
        long[] ids = new long[count];
        for (int i = 0; i < count; i++) {
            ids[i] = annotations.keyAt(i);
            annotation = annotations.get(ids[i]);
            if (annotation instanceof Marker) {
                Marker marker = (Marker) annotation;
                marker.hideInfoWindow();
                if (marker instanceof MarkerView) {
                    markerViewManager.removeMarkerView((MarkerView) marker);
                }
            }
        }
        mapView.removeAnnotations(ids);
        annotations.clear();
    }

    /**
     * Removes all markers, polylines, polygons, overlays, etc from the map.
     */
    @UiThread
    public void clear() {
        removeAnnotations();
    }

    /**
     * Return a annotation based on its id.
     *
     * @param id the id used to look up an annotation
     * @return An annotation with a matched id, null is returned if no match was found
     */
    @Nullable
    public Annotation getAnnotation(long id) {
        return annotations.get(id);
    }

    /**
     * Returns a list of all the annotations on the map.
     *
     * @return A list of all the annotation objects. The returned object is a copy so modifying this
     * list will not update the map
     */
    @NonNull
    public List<Annotation> getAnnotations() {
        List<Annotation> annotations = new ArrayList<>();
        for (int i = 0; i < this.annotations.size(); i++) {
            annotations.add(this.annotations.get(this.annotations.keyAt(i)));
        }
        return annotations;
    }

    /**
     * Returns a list of all the markers on the map.
     *
     * @return A list of all the markers objects. The returned object is a copy so modifying this
     * list will not update the map.
     */
    @NonNull
    public List<Marker> getMarkers() {
        List<Marker> markers = new ArrayList<>();
        Annotation annotation;
        for (int i = 0; i < annotations.size(); i++) {
            annotation = annotations.get(annotations.keyAt(i));
            if (annotation instanceof Marker) {
                markers.add((Marker) annotation);
            }
        }
        return markers;
    }

    /**
     * Returns a list of all the polygons on the map.
     *
     * @return A list of all the polygon objects. The returned object is a copy so modifying this
     * list will not update the map.
     */
    @NonNull
    public List<Polygon> getPolygons() {
        List<Polygon> polygons = new ArrayList<>();
        Annotation annotation;
        for (int i = 0; i < annotations.size(); i++) {
            annotation = annotations.get(annotations.keyAt(i));
            if (annotation instanceof Polygon) {
                polygons.add((Polygon) annotation);
            }
        }
        return polygons;
    }

    /**
     * Returns a list of all the polylines on the map.
     *
     * @return A list of all the polylines objects. The returned object is a copy so modifying this
     * list will not update the map.
     */
    @NonNull
    public List<Polyline> getPolylines() {
        List<Polyline> polylines = new ArrayList<>();
        Annotation annotation;
        for (int i = 0; i < annotations.size(); i++) {
            annotation = annotations.get(annotations.keyAt(i));
            if (annotation instanceof Polyline) {
                polylines.add((Polyline) annotation);
            }
        }
        return polylines;
    }

    /**
     * <p>
     * Selects a marker. The selected marker will have it's info window opened.
     * Any other open info windows will be closed unless isAllowConcurrentMultipleOpenInfoWindows()
     * is true.
     * </p>
     * Selecting an already selected marker will have no effect.
     *
     * @param marker The marker to select.
     */
    @UiThread
    public boolean selectMarker(@NonNull Marker marker) {
        if (marker == null) {
            Log.w(MapboxConstants.TAG, "marker was null, so just returning");
            return false;
        }

<<<<<<< HEAD
        if (mSelectedMarkers.contains(marker)) {
            return true;
=======
        if (selectedMarkers.contains(marker)) {
            return;
>>>>>>> c0ed193c
        }

        // Need to deselect any currently selected annotation first
        if (!isAllowConcurrentMultipleOpenInfoWindows()) {
            deselectMarkers();
        }

        boolean handledDefaultClick = false;
        if (onMarkerClickListener != null) {
            // end developer has provided a custom click listener
            handledDefaultClick = onMarkerClickListener.onMarkerClick(marker);
        }

        if (!handledDefaultClick) {
            if (marker instanceof MarkerView) {
                markerViewManager.select((MarkerView) marker, false);
                markerViewManager.ensureInfoWindowOffset((MarkerView) marker);
            }

            if (isInfoWindowValidForMarker(marker) || getInfoWindowAdapter() != null) {
                infoWindows.add(marker.showInfoWindow(this, mapView));
            }

<<<<<<< HEAD
            mSelectedMarkers.add(marker);
        }
        return handledDefaultClick;
=======
        selectedMarkers.add(marker);
>>>>>>> c0ed193c
    }

    /**
     * Deselects any currently selected marker. All markers will have it's info window closed.
     */
    @UiThread
    public void deselectMarkers() {
        if (selectedMarkers.isEmpty()) {
            return;
        }

        for (Marker marker : selectedMarkers) {
            if (marker.isInfoWindowShown()) {
                marker.hideInfoWindow();
            }

            if (marker instanceof MarkerView) {
                markerViewManager.deselect((MarkerView) marker, false);
            }
        }

        // Removes all selected markers from the list
        selectedMarkers.clear();
    }

    /**
     * Deselects a currently selected marker. The selected marker will have it's info window closed.
     *
     * @param marker the marker to deselect
     */
    @UiThread
    public void deselectMarker(@NonNull Marker marker) {
        if (!selectedMarkers.contains(marker)) {
            return;
        }

        if (marker.isInfoWindowShown()) {
            marker.hideInfoWindow();
        }

        if (marker instanceof MarkerView) {
            markerViewManager.deselect((MarkerView) marker, false);
        }

        selectedMarkers.remove(marker);
    }

    /**
     * Gets the currently selected marker.
     *
     * @return The currently selected marker.
     */
    @UiThread
    public List<Marker> getSelectedMarkers() {
        return selectedMarkers;
    }

    private Marker prepareMarker(BaseMarkerOptions markerOptions) {
        Marker marker = markerOptions.getMarker();
        Icon icon = mapView.loadIconForMarker(marker);
        marker.setTopOffsetPixels(mapView.getTopOffsetPixelsForIcon(icon));
        return marker;
    }

    private MarkerView prepareViewMarker(BaseMarkerViewOptions markerViewOptions) {
        MarkerView marker = markerViewOptions.getMarker();

        Icon icon = markerViewOptions.getIcon();
        if (icon == null) {
            icon = IconFactory.getInstance(mapView.getContext()).defaultMarkerView();
        }
        marker.setIcon(icon);
        return marker;
    }

    /**
     * Get the MarkerViewManager associated to the MapView.
     *
     * @return the associated MarkerViewManager
     */
    public MarkerViewManager getMarkerViewManager() {
        return markerViewManager;
    }

    //
    // InfoWindow
    //

    /**
     * <p>
     * Sets a custom renderer for the contents of info window.
     * </p>
     * When set your callback is invoked when an info window is about to be shown. By returning
     * a custom {@link View}, the default info window will be replaced.
     *
     * @param infoWindowAdapter The callback to be invoked when an info window will be shown.
     *                          To unset the callback, use null.
     */
    @UiThread
    public void setInfoWindowAdapter(@Nullable InfoWindowAdapter infoWindowAdapter) {
        this.infoWindowAdapter = infoWindowAdapter;
    }

    /**
     * Gets the callback to be invoked when an info window will be shown.
     *
     * @return The callback to be invoked when an info window will be shown.
     */
    @UiThread
    @Nullable
    public InfoWindowAdapter getInfoWindowAdapter() {
        return infoWindowAdapter;
    }

    /**
     * Changes whether the map allows concurrent multiple infowindows to be shown.
     *
     * @param allow If true, map allows concurrent multiple infowindows to be shown.
     */
    @UiThread
    public void setAllowConcurrentMultipleOpenInfoWindows(boolean allow) {
        allowConcurrentMultipleInfoWindows = allow;
    }

    /**
     * Returns whether the map allows concurrent multiple infowindows to be shown.
     *
     * @return If true, map allows concurrent multiple infowindows to be shown.
     */
    @UiThread
    public boolean isAllowConcurrentMultipleOpenInfoWindows() {
        return allowConcurrentMultipleInfoWindows;
    }

    // used by MapView
    List<InfoWindow> getInfoWindows() {
        return infoWindows;
    }

    private boolean isInfoWindowValidForMarker(@NonNull Marker marker) {
        return !TextUtils.isEmpty(marker.getTitle()) || !TextUtils.isEmpty(marker.getSnippet());
    }

    //
    // Padding
    //

    /**
     * <p>
     * Sets the distance from the edges of the map view’s frame to the edges of the map
     * view’s logical viewport.
     * </p>
     * <p>
     * When the value of this property is equal to {0,0,0,0}, viewport
     * properties such as `centerCoordinate` assume a viewport that matches the map
     * view’s frame. Otherwise, those properties are inset, excluding part of the
     * frame from the viewport. For instance, if the only the top edge is inset, the
     * map center is effectively shifted downward.
     * </p>
     *
     * @param left   The left margin in pixels.
     * @param top    The top margin in pixels.
     * @param right  The right margin in pixels.
     * @param bottom The bottom margin in pixels.
     */
    public void setPadding(int left, int top, int right, int bottom) {
        mapView.setContentPadding(left, top, right, bottom);
        uiSettings.invalidate();
    }

    /**
     * Returns the current configured content padding on map view.
     *
     * @return An array with length 4 in the LTRB order.
     */
    public int[] getPadding() {
        return new int[]{mapView.getContentPaddingLeft(),
                mapView.getContentPaddingTop(),
                mapView.getContentPaddingRight(),
                mapView.getContentPaddingBottom()};
    }

    //
    // Map events
    //

    /**
     * Sets a callback that's invoked on every change in camera position.
     *
     * @param listener The callback that's invoked on every camera change position.
     *                 To unset the callback, use null.
     */
    @UiThread
    public void setOnCameraChangeListener(@Nullable OnCameraChangeListener listener) {
        onCameraChangeListener = listener;
    }

    /**
     * Sets a callback that's invoked on every frame rendered to the map view.
     *
     * @param listener The callback that's invoked on every frame rendered to the map view.
     *                 To unset the callback, use null.
     */
    @UiThread
    public void setOnFpsChangedListener(@Nullable OnFpsChangedListener listener) {
        onFpsChangedListener = listener;
    }

    // used by MapView
    OnFpsChangedListener getOnFpsChangedListener() {
        return onFpsChangedListener;
    }

    /**
     * Sets a callback that's invoked when the map is scrolled.
     *
     * @param listener The callback that's invoked when the map is scrolled.
     *                 To unset the callback, use null.
     */
    @UiThread
    public void setOnScrollListener(@Nullable OnScrollListener listener) {
        onScrollListener = listener;
    }

    // used by MapView
    OnScrollListener getOnScrollListener() {
        return onScrollListener;
    }

    /**
     * Sets a callback that's invoked when the map is flinged.
     *
     * @param listener The callback that's invoked when the map is flinged.
     *                 To unset the callback, use null.
     */
    @UiThread
    public void setOnFlingListener(@Nullable OnFlingListener listener) {
        onFlingListener = listener;
    }

    // used by MapView
    OnFlingListener getOnFlingListener() {
        return onFlingListener;
    }

    /**
     * Sets a callback that's invoked when the user clicks on the map view.
     *
     * @param listener The callback that's invoked when the user clicks on the map view.
     *                 To unset the callback, use null.
     */
    @UiThread
    public void setOnMapClickListener(@Nullable OnMapClickListener listener) {
        onMapClickListener = listener;
    }

    // used  by MapView
    OnMapClickListener getOnMapClickListener() {
        return onMapClickListener;
    }

    /**
     * Sets a callback that's invoked when the user long clicks on the map view.
     *
     * @param listener The callback that's invoked when the user long clicks on the map view.
     *                 To unset the callback, use null.
     */
    @UiThread
    public void setOnMapLongClickListener(@Nullable OnMapLongClickListener listener) {
        onMapLongClickListener = listener;
    }

    // used by MapView
    OnMapLongClickListener getOnMapLongClickListener() {
        return onMapLongClickListener;
    }

    /**
     * Sets a callback that's invoked when the user clicks on a marker.
     *
     * @param listener The callback that's invoked when the user clicks on a marker.
     *                 To unset the callback, use null.
     */
    @UiThread
    public void setOnMarkerClickListener(@Nullable OnMarkerClickListener listener) {
        onMarkerClickListener = listener;
    }

    /**
     * Sets a callback that's invoked when the user clicks on an info window.
     *
     * @param listener The callback that's invoked when the user clicks on an info window.
     *                 To unset the callback, use null.
     */
    @UiThread
    public void setOnInfoWindowClickListener(@Nullable OnInfoWindowClickListener listener) {
        onInfoWindowClickListener = listener;
    }

    /**
     * Return the InfoWindow click listener
     *
     * @return Current active InfoWindow Click Listener
     */
    @UiThread
    public OnInfoWindowClickListener getOnInfoWindowClickListener() {
        return onInfoWindowClickListener;
    }

    /**
     * Sets a callback that's invoked when a marker's info window is long pressed.
     *
     * @param listener The callback that's invoked when a marker's info window is long pressed. To unset the callback,
     *                 use null.
     */
    @UiThread
    public void setOnInfoWindowLongClickListener(@Nullable OnInfoWindowLongClickListener listener) {
        onInfoWindowLongClickListener = listener;
    }

    /**
     * Return the InfoWindow long click listener
     *
     * @return Current active InfoWindow long Click Listener
     */
    public OnInfoWindowLongClickListener getOnInfoWindowLongClickListener() {
        return onInfoWindowLongClickListener;
    }

    public void setOnInfoWindowCloseListener(@Nullable OnInfoWindowCloseListener listener) {
        onInfoWindowCloseListener = listener;
    }

    /**
     * Return the InfoWindow close listener
     *
     * @return Current active InfoWindow Close Listener
     */
    @UiThread
    public OnInfoWindowCloseListener getOnInfoWindowCloseListener() {
        return onInfoWindowCloseListener;
    }

    //
    // User location
    //

    /**
     * Returns the status of the my-location layer.
     *
     * @return True if the my-location layer is enabled, false otherwise.
     */
    @UiThread
    public boolean isMyLocationEnabled() {
        return myLocationEnabled;
    }

    /**
     * <p>
     * Enables or disables the my-location layer.
     * While enabled, the my-location layer continuously draws an indication of a user's current
     * location and bearing.
     * </p>
     * In order to use the my-location layer feature you need to request permission for either
     * {@link android.Manifest.permission#ACCESS_COARSE_LOCATION}
     * or @link android.Manifest.permission#ACCESS_FINE_LOCATION.
     *
     * @param enabled True to enable; false to disable.
     */
    @UiThread
    public void setMyLocationEnabled(boolean enabled) {
        if (!mapView.isPermissionsAccepted()) {
            Log.e(MapboxConstants.TAG, "Could not activate user location tracking: "
              + "user did not accept the permission or permissions were not requested.");
            return;
        }
        myLocationEnabled = enabled;
        mapView.setMyLocationEnabled(enabled);
    }

    /**
     * Returns the currently displayed user location, or null if there is no location data available.
     *
     * @return The currently displayed user location.
     */
    @UiThread
    @Nullable
    public Location getMyLocation() {
        return mapView.getMyLocation();
    }

    /**
     * Sets a callback that's invoked when the the My Location view
     * (which signifies the user's location) changes location.
     *
     * @param listener The callback that's invoked when the user clicks on a marker.
     *                 To unset the callback, use null.
     */
    @UiThread
    public void setOnMyLocationChangeListener(@Nullable MapboxMap.OnMyLocationChangeListener listener) {
        mapView.setOnMyLocationChangeListener(listener);
    }

    /**
     * Sets a callback that's invoked when the the My Location view
     * (which signifies the user's location) is clicked.
     *
     * @param listener The callback that's invoked when the user clicks on user location marker.
     *                 To unset the callback, use null.
     */
    @UiThread
    public void setOnMyLocationViewClickListener(@Nullable final MapboxMap.OnMyLocationViewClickListener listener) {
        myLocationViewClickListener = listener;
    }

    /**
     * Sets a callback that's invoked when the location tracking mode changes.
     *
     * @param listener The callback that's invoked when the location tracking mode changes.
     *                 To unset the callback, use null.
     */
    @UiThread
    public void setOnMyLocationTrackingModeChangeListener(@Nullable MapboxMap.OnMyLocationTrackingModeChangeListener listener) {
        onMyLocationTrackingModeChangeListener = listener;
    }

    // used by MapView
    MapboxMap.OnMyLocationTrackingModeChangeListener getOnMyLocationTrackingModeChangeListener() {
        return onMyLocationTrackingModeChangeListener;
    }

    /**
     * Sets a callback that's invoked when the bearing tracking mode changes.
     *
     * @param listener The callback that's invoked when the bearing tracking mode changes.
     *                 To unset the callback, use null.
     */
    @UiThread
    public void setOnMyBearingTrackingModeChangeListener(@Nullable OnMyBearingTrackingModeChangeListener listener) {
        onMyBearingTrackingModeChangeListener = listener;
    }

    // used by MapView
    OnMyBearingTrackingModeChangeListener getOnMyBearingTrackingModeChangeListener() {
        return onMyBearingTrackingModeChangeListener;
    }

    MapView getMapView() {
        return mapView;
    }

    void setUiSettings(UiSettings uiSettings) {
        this.uiSettings = uiSettings;
    }

    void setProjection(Projection projection) {
        this.projection = projection;
    }

    //
    // Invalidate
    //

    /**
     * Triggers an invalidation of the map view.
     */
    public void invalidate() {
        mapView.invalidate();
    }

    /**
     * Takes a snapshot of the map.
     *
     * @param callback Callback method invoked when the snapshot is taken.
     * @param bitmap   A pre-allocated bitmap.
     */
    @UiThread
    public void snapshot(@NonNull SnapshotReadyCallback callback, @Nullable final Bitmap bitmap) {
        mapView.snapshot(callback, bitmap);
    }

    /**
     * Takes a snapshot of the map.
     *
     * @param callback Callback method invoked when the snapshot is taken.
     */
    @UiThread
    public void snapshot(@NonNull SnapshotReadyCallback callback) {
        mapView.snapshot(callback, null);
    }

    /**
     * Queries the map for rendered features
     *
     * @param coordinates the point to query
     * @param layerIds    optionally - only query these layers
     * @return the list of feature
     */
    @UiThread
    @NonNull
    public List<Feature> queryRenderedFeatures(@NonNull PointF coordinates, @Nullable String... layerIds) {
        return mapView.getNativeMapView().queryRenderedFeatures(coordinates, layerIds);
    }

    /**
     * Queries the map for rendered features
     *
     * @param coordinates the box to query
     * @param layerIds    optionally - only query these layers
     * @return the list of feature
     */
    @UiThread
    @NonNull
    public List<Feature> queryRenderedFeatures(@NonNull RectF coordinates, @Nullable String... layerIds) {
        return mapView.getNativeMapView().queryRenderedFeatures(coordinates, layerIds);
    }

    public void forceUpdateMarkers() {
        mMarkerViewManager.invalidateViewMarkersInVisibleRegion();
    }


    //
    // Interfaces
    //

    /**
     * Interface definition for a callback to be invoked when the map is flinged.
     *
     * @see MapboxMap#setOnFlingListener(OnFlingListener)
     */
    public interface OnFlingListener {
        /**
         * Called when the map is flinged.
         */
        void onFling();
    }

    /**
     * Interface definition for a callback to be invoked when the map is scrolled.
     *
     * @see MapboxMap#setOnScrollListener(OnScrollListener)
     */
    public interface OnScrollListener {
        /**
         * Called when the map is scrolled.
         */
        void onScroll();
    }

    /**
     * Interface definition for a callback to be invoked when the camera changes position.
     */
    public interface OnCameraChangeListener {
        /**
         * Called after the camera position has changed. During an animation,
         * this listener may not be notified of intermediate camera positions.
         * It is always called for the final position in the animation.
         *
         * @param position The CameraPosition at the end of the last camera change.
         */
        void onCameraChange(CameraPosition position);
    }

    /**
     * Interface definition for a callback to be invoked when a frame is rendered to the map view.
     *
     * @see MapboxMap#setOnFpsChangedListener(OnFpsChangedListener)
     */
    public interface OnFpsChangedListener {
        /**
         * Called for every frame rendered to the map view.
         *
         * @param fps The average number of frames rendered over the last second.
         */
        void onFpsChanged(double fps);
    }

    /**
     * Interface definition for a callback to be invoked when the user clicks on the map view.
     *
     * @see MapboxMap#setOnMapClickListener(OnMapClickListener)
     */
    public interface OnMapClickListener {
        /**
         * Called when the user clicks on the map view.
         *
         * @param point The projected map coordinate the user clicked on.
         */
        void onMapClick(@NonNull LatLng point);
    }

    /**
     * Interface definition for a callback to be invoked when the user long clicks on the map view.
     *
     * @see MapboxMap#setOnMapLongClickListener(OnMapLongClickListener)
     */
    public interface OnMapLongClickListener {
        /**
         * Called when the user long clicks on the map view.
         *
         * @param point The projected map coordinate the user long clicked on.
         */
        void onMapLongClick(@NonNull LatLng point);
    }

    /**
     * Interface definition for a callback to be invoked when the user clicks on a marker.
     *
     * @see MapboxMap#setOnMarkerClickListener(OnMarkerClickListener)
     */
    public interface OnMarkerClickListener {
        /**
         * Called when the user clicks on a marker.
         *
         * @param marker The marker the user clicked on.
         * @return If true the listener has consumed the event and the info window will not be shown.
         */
        boolean onMarkerClick(@NonNull Marker marker);
    }

    /**
     * Interface definition for a callback to be invoked when the user clicks on an info window.
     *
     * @see MapboxMap#setOnInfoWindowClickListener(OnInfoWindowClickListener)
     */
    public interface OnInfoWindowClickListener {
        /**
         * Called when the user clicks on an info window.
         *
         * @param marker The marker of the info window the user clicked on.
         * @return If true the listener has consumed the event and the info window will not be closed.
         */
        boolean onInfoWindowClick(@NonNull Marker marker);
    }

    /**
     * Interface definition for a callback to be invoked when the user long presses on a marker's info window.
     *
     * @see MapboxMap#setOnInfoWindowClickListener(OnInfoWindowClickListener)
     */
    public interface OnInfoWindowLongClickListener {

        /**
         * Called when the user makes a long-press gesture on the marker's info window.
         *
         * @param marker The marker were the info window is attached to
         */
        void onInfoWindowLongClick(Marker marker);
    }

    /**
     * Interface definition for a callback to be invoked when a marker's info window is closed.
     *
     * @see MapboxMap#setOnInfoWindowCloseListener(OnInfoWindowCloseListener)
     */
    public interface OnInfoWindowCloseListener {

        /**
         * Called when the marker's info window is closed.
         *
         * @param marker The marker of the info window that was closed.
         */
        void onInfoWindowClose(Marker marker);
    }

    /**
     * Interface definition for a callback to be invoked when an info window will be shown.
     *
     * @see MapboxMap#setInfoWindowAdapter(InfoWindowAdapter)
     */
    public interface InfoWindowAdapter {
        /**
         * Called when an info window will be shown as a result of a marker click.
         *
         * @param marker The marker the user clicked on.
         * @return View to be shown as a info window. If null is returned the default
         * info window will be shown.
         */
        @Nullable
        View getInfoWindow(@NonNull Marker marker);
    }

    /**
     * Interface definition for a callback to be invoked when an MarkerView will be shown.
     *
     * @param <U> the instance type of MarkerView
     */
    public abstract static class MarkerViewAdapter<U extends MarkerView> {

        private Context context;
        private final Class<U> persistentClass;
        private final Pools.SimplePool<View> viewReusePool;

        /**
         * Create an instance of MarkerViewAdapter.
         *
         * @param context the context associated to a MapView
         */
        @SuppressWarnings("unchecked")
        public MarkerViewAdapter(Context context) {
            this.context = context;
            persistentClass = (Class<U>) ((ParameterizedType) getClass().getGenericSuperclass()).getActualTypeArguments()[0];
            viewReusePool = new Pools.SimplePool<>(10000);
        }

        /**
         * Called when an MarkerView will be added to the MapView.
         *
         * @param marker      the model representing the MarkerView
         * @param convertView the reusable view
         * @param parent      the parent ViewGroup of the convertview
         * @return the View that is adapted to the contents of MarkerView
         */
        @Nullable
        public abstract View getView(@NonNull U marker, @NonNull View convertView, @NonNull ViewGroup parent);

        /**
         * Called when an MarkerView is removed from the MapView or the View object is going to be reused.
         * <p>
         * This method should be used to reset an animated view back to it's original state for view reuse.
         * </p>
         * <p>
         * Returning true indicates you want to the view reuse to be handled automatically.
         * Returning false indicates you want to perform an animation and you are required calling {@link #releaseView(View)} yourself.
         * </p>
         *
         * @param marker      the model representing the MarkerView
         * @param convertView the reusable view
         * @return true if you want reuse to occur automatically, false if you want to manage this yourself.
         */
        public boolean prepareViewForReuse(@NonNull MarkerView marker, @NonNull View convertView) {
            return true;
        }

        /**
         * Called when a MarkerView is selected from the MapView.
         * <p>
         * Returning true from this method indicates you want to move the MarkerView to the selected state.
         * Returning false indicates you want to animate the View first an manually select the MarkerView when appropriate.
         * </p>
         *
         * @param marker                   the model representing the MarkerView
         * @param convertView              the reusable view
         * @param reselectionFromRecycling indicates if the onSelect callback is the initial selection
         *                                 callback or that selection occurs due to recreation of selected marker
         * @return true if you want to select the Marker immediately, false if you want to manage this yourself.
         */
        public boolean onSelect(@NonNull U marker, @NonNull View convertView, boolean reselectionFromRecycling) {
            return true;
        }

        /**
         * Called when a MarkerView is deselected from the MapView.
         *
         * @param marker      the model representing the MarkerView
         * @param convertView the reusable view
         */
        public void onDeselect(@NonNull U marker, @NonNull View convertView) {
        }

        /**
         * Returns the generic type of the used MarkerView.
         *
         * @return the generic type
         */
        public final Class<U> getMarkerClass() {
            return persistentClass;
        }

        /**
         * Returns the pool used to store reusable Views.
         *
         * @return the pool associated to this adapter
         */
        public final Pools.SimplePool<View> getViewReusePool() {
            return viewReusePool;
        }

        /**
         * Returns the context associated to the hosting MapView.
         *
         * @return the context used
         */
        public final Context getContext() {
            return context;
        }

        /**
         * Release a View to the ViewPool.
         *
         * @param view the view to be released
         */
        public final void releaseView(View view) {
            view.setVisibility(View.GONE);
            viewReusePool.release(view);
        }
    }

    /**
     * Interface definition for a callback to be invoked when the user clicks on a MarkerView.
     */
    public interface OnMarkerViewClickListener {

        /**
         * Called when the user clicks on a MarkerView.
         *
         * @param marker  the MarkerView associated to the clicked View
         * @param view    the clicked View
         * @param adapter the adapter used to adapt the MarkerView to the View
         * @return If true the listener has consumed the event and the info window will not be shown
         */
        boolean onMarkerClick(@NonNull Marker marker, @NonNull View view, @NonNull MarkerViewAdapter adapter);
    }

    /**
     * Interface definition for a callback to be invoked when the the My Location view changes location.
     *
     * @see MapboxMap#setOnMyLocationChangeListener(OnMyLocationChangeListener)
     */
    public interface OnMyLocationChangeListener {
        /**
         * Called when the location of the My Location view has changed
         * (be it latitude/longitude, bearing or accuracy).
         *
         * @param location The current location of the My Location view The type of map change event.
         */
        void onMyLocationChange(@Nullable Location location);
    }

    /**
     * Interface definition for a callback to be invoked when the the My Location view is clicked.
     *
     * @see MapboxMap#setOnMyLocationViewClickListener(OnMyLocationViewClickListener)
     */
    public interface OnMyLocationViewClickListener {
        /**
         * Called when the My Location view is clicked.
         *
         * @param location The current location of the My Location view.
         */
        boolean onMyLocationViewClicked(@Nullable Location location);
    }

    /**
     * Interface definition for a callback to be invoked when the the My Location tracking mode changes.
     *
     * @see MapView#setMyLocationTrackingMode(int)
     */
    public interface OnMyLocationTrackingModeChangeListener {

        /**
         * Called when the tracking mode of My Location tracking has changed
         *
         * @param myLocationTrackingMode the current active location tracking mode
         */
        void onMyLocationTrackingModeChange(@MyLocationTracking.Mode int myLocationTrackingMode);
    }

    /**
     * Interface definition for a callback to be invoked when the the My Location tracking mode changes.
     *
     * @see MapView#setMyLocationTrackingMode(int)
     */
    public interface OnMyBearingTrackingModeChangeListener {

        /**
         * Called when the tracking mode of My Bearing tracking has changed
         *
         * @param myBearingTrackingMode the current active bearing tracking mode
         */
        void onMyBearingTrackingModeChange(@MyBearingTracking.Mode int myBearingTrackingMode);
    }

    /**
     * Interface definition for a callback to be invoked when a task is complete or cancelled.
     */
    public interface CancelableCallback {
        /**
         * Invoked when a task is cancelled.
         */
        void onCancel();

        /**
         * Invoked when a task is complete.
         */
        void onFinish();
    }

    /**
     * Interface definition for a callback to be invoked when the snapshot has been taken.
     */
    public interface SnapshotReadyCallback {
        /**
         * Invoked when the snapshot has been taken.
         *
         * @param snapshot the snapshot bitmap
         */
        void onSnapshotReady(Bitmap snapshot);
    }

    private class MapChangeCameraPositionListener implements MapView.OnMapChangedListener {

        private static final long UPDATE_RATE_MS = 400;
        private long previousUpdateTimestamp = 0;

        @Override
        public void onMapChanged(@MapView.MapChange int change) {
            if (change >= MapView.REGION_WILL_CHANGE && change <= MapView.REGION_DID_CHANGE_ANIMATED) {
                invalidCameraPosition = true;
                long currentTime = SystemClock.elapsedRealtime();
                if (currentTime < previousUpdateTimestamp) {
                    return;
                }
                invalidateCameraPosition();
                previousUpdateTimestamp = currentTime + UPDATE_RATE_MS;
            }
        }
    }
}<|MERGE_RESOLUTION|>--- conflicted
+++ resolved
@@ -68,38 +68,7 @@
     private UiSettings uiSettings;
     private TrackingSettings trackingSettings;
     private MyLocationViewSettings myLocationViewSettings;
-<<<<<<< HEAD
-    private Projection mProjection;
-    private CameraPosition mCameraPosition;
-    private boolean mInvalidCameraPosition;
-    private LongSparseArray<Annotation> mAnnotations;
-
-    private List<Marker> mSelectedMarkers;
-    private MarkerViewManager mMarkerViewManager;
-
-    private List<InfoWindow> mInfoWindows;
-    private MapboxMap.InfoWindowAdapter mInfoWindowAdapter;
-
-    private boolean mMyLocationEnabled;
-    private boolean mAllowConcurrentMultipleInfoWindows;
-
-    private MapboxMap.OnMapClickListener mOnMapClickListener;
-    private MapboxMap.OnMapLongClickListener mOnMapLongClickListener;
-    private MapboxMap.OnMarkerClickListener mOnMarkerClickListener;
-    private MapboxMap.OnInfoWindowClickListener mOnInfoWindowClickListener;
-    private MapboxMap.OnInfoWindowLongClickListener mOnInfoWindowLongClickListener;
-    private MapboxMap.OnInfoWindowCloseListener mOnInfoWindowCloseListener;
-    private MapboxMap.OnFlingListener mOnFlingListener;
-    private MapboxMap.OnScrollListener mOnScrollListener;
-    private MapboxMap.OnMyLocationTrackingModeChangeListener mOnMyLocationTrackingModeChangeListener;
-    private MapboxMap.OnMyBearingTrackingModeChangeListener mOnMyBearingTrackingModeChangeListener;
-    private MapboxMap.OnFpsChangedListener mOnFpsChangedListener;
-    private MapboxMap.OnCameraChangeListener mOnCameraChangeListener;
-
-    private double mMaxZoomLevel = -1;
-    private double mMinZoomLevel = -1;
-    public OnMyLocationViewClickListener myLocationViewClickListener;
-=======
+
     private Projection projection;
     private CameraPosition cameraPosition;
     private boolean invalidCameraPosition;
@@ -126,10 +95,10 @@
     private MapboxMap.OnMyBearingTrackingModeChangeListener onMyBearingTrackingModeChangeListener;
     private MapboxMap.OnFpsChangedListener onFpsChangedListener;
     private MapboxMap.OnCameraChangeListener onCameraChangeListener;
+    public OnMyLocationViewClickListener myLocationViewClickListener;
 
     private double maxZoomLevel = -1;
     private double minZoomLevel = -1;
->>>>>>> c0ed193c
 
     MapboxMap(@NonNull MapView mapView) {
         this.mapView = mapView;
@@ -975,11 +944,7 @@
     public Polyline addPolyline(@NonNull PolylineOptions polylineOptions, boolean withWhiteStroke) {
         Polyline polyline = polylineOptions.getPolyline();
         if (!polyline.getPoints().isEmpty()) {
-<<<<<<< HEAD
-            long id = mMapView.addPolyline(polyline, withWhiteStroke);
-=======
-            long id = mapView.addPolyline(polyline);
->>>>>>> c0ed193c
+            long id = mapView.addPolyline(polyline, withWhiteStroke);
             polyline.setMapboxMap(this);
             polyline.setId(id);
             annotations.put(id, polyline);
@@ -1021,11 +986,7 @@
                 }
             }
 
-<<<<<<< HEAD
-            long[] ids = mMapView.addPolylines(polylines, withWhiteStroke);
-=======
-            long[] ids = mapView.addPolylines(polylines);
->>>>>>> c0ed193c
+            long[] ids = mapView.addPolylines(polylines, withWhiteStroke);
 
             // if unit tests or polylines are correctly added to map
             if (ids == null || ids.length == polylines.size()) {
@@ -1337,13 +1298,8 @@
             return false;
         }
 
-<<<<<<< HEAD
-        if (mSelectedMarkers.contains(marker)) {
+        if (selectedMarkers.contains(marker)) {
             return true;
-=======
-        if (selectedMarkers.contains(marker)) {
-            return;
->>>>>>> c0ed193c
         }
 
         // Need to deselect any currently selected annotation first
@@ -1367,13 +1323,9 @@
                 infoWindows.add(marker.showInfoWindow(this, mapView));
             }
 
-<<<<<<< HEAD
-            mSelectedMarkers.add(marker);
+            selectedMarkers.add(marker);
         }
         return handledDefaultClick;
-=======
-        selectedMarkers.add(marker);
->>>>>>> c0ed193c
     }
 
     /**
@@ -1892,7 +1844,7 @@
     }
 
     public void forceUpdateMarkers() {
-        mMarkerViewManager.invalidateViewMarkersInVisibleRegion();
+        markerViewManager.invalidateViewMarkersInVisibleRegion();
     }
 
 
