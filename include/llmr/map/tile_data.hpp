--- conflicted
+++ resolved
@@ -55,11 +55,7 @@
     };
 
 public:
-<<<<<<< HEAD
-    TileData(Tile::ID id, const Style& style, GlyphAtlas& glyphAtlas);
-=======
-    TileData(Tile::ID id, const Style& style, const bool use_raster = false, const bool use_retina = false);
->>>>>>> 0730ca64
+    TileData(Tile::ID id, const Style& style, GlyphAtlas& glyphAtlas, const bool use_raster = false, const bool use_retina = false);
     ~TileData();
 
     void request();
