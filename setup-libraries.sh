--- conflicted
+++ resolved
@@ -67,15 +67,9 @@
 
 if [ ${UNAME} = 'Darwin' ]; then
 
-<<<<<<< HEAD
-if [[ $TRAVIS ]]; then
+if [[ -n ${TRAVIS:-} ]]; then
     if aws s3 cp s3://${AWS_S3_BUCKET}/dependencies/build-cpp11-libcpp-osx_${MP_HASH}_${DIR_HASH}.tar.gz ./out/ ; then
         if aws s3 cp s3://${AWS_S3_BUCKET}/dependencies/build-cpp11-libcpp-ios_${MP_HASH}_${DIR_HASH}.tar.gz ./out/ ; then
-=======
-if [[ -n ${TRAVIS:-} ]]; then
-    if aws s3 cp s3://mapbox-gl-testing/dependencies/build-cpp11-libcpp-osx_${MP_HASH}_${DIR_HASH}.tar.gz ./out/ ; then
-        if aws s3 cp s3://mapbox-gl-testing/dependencies/build-cpp11-libcpp-ios_${MP_HASH}_${DIR_HASH}.tar.gz ./out/ ; then
->>>>>>> 8db6325b
             rm -rf out/build-cpp11-libcpp-x86_64-macosx
             rm -rf out/build-cpp11-libcpp-universal
             tar -xzf out/build-cpp11-libcpp-osx_${MP_HASH}_${DIR_HASH}.tar.gz
@@ -158,13 +152,8 @@
 
 elif [ ${UNAME} = 'Linux' ]; then
 
-<<<<<<< HEAD
-if [[ $TRAVIS ]]; then
+if [[ -n ${TRAVIS:-} ]]; then
     if aws s3 cp s3://${AWS_S3_BUCKET}/dependencies/build-cpp11-libstdcpp-gcc-x86_64-linux_${MP_HASH}_${DIR_HASH}.tar.gz ./out/ ; then
-=======
-if [[ -n ${TRAVIS:-} ]]; then
-    if aws s3 cp s3://mapbox-gl-testing/dependencies/build-cpp11-libstdcpp-gcc-x86_64-linux.tar.gz ./out/ ; then
->>>>>>> 8db6325b
         rm -rf out/build-cpp11-libstdcpp-gcc-x86_64-linux
         tar -xzf out/build-cpp11-libstdcpp-gcc-x86_64-linux_${MP_HASH}_${DIR_HASH}.tar.gz
     fi
