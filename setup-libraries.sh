#!/bin/bash
set -e -u

UNAME=$(uname -s);

MISSING_DEPS=""

function ensure_dep {
    if [[ ! `which $1` ]]; then
        MISSING_DEPS="$MISSING_DEPS $1"
    fi
}

ensure_dep aclocal
ensure_dep cmake
ensure_dep automake
ensure_dep autoconf
ensure_dep pkg-config
if [ ${UNAME} = 'Darwin' ]; then
    ensure_dep makedepend
    if [[ ! `which libtool` ]] && [[ ! `which glibtool` ]]; then
        MISSING_DEPS="$MISSING_DEPS libtool"
    fi
elif [ ${UNAME} = 'Linux' ]; then
    ensure_dep libtool
    ensure_dep gccmakedep
fi

if [[ $MISSING_DEPS != "" ]]; then
    if [ ${UNAME} = 'Darwin' ]; then
        echo "Missing build deps: ${MISSING_DEPS}"
        echo 'Please run "brew install autoconf automake libtool makedepend cmake pkg-config"'
        echo 'and then re-run ./setup-libraries.sh'
    elif [ ${UNAME} = 'Linux' ]; then
        echo "Missing build deps: ${MISSING_DEPS}"
        echo 'Please run "sudo apt-get install git build-essential zlib1g-dev automake libtool xutils-dev make cmake pkg-config libxi-dev libglu1-mesa-dev x11proto-randr-dev x11proto-xext-dev libxrandr-dev x11proto-xf86vidmode-dev libxxf86vm-dev libxcursor-dev"'
        echo 'and then re-run ./setup-libraries.sh'
    fi
    exit 1
fi

# bootstrap node install
if [[ ! -d ~/.nvm ]]; then
    git clone --depth 1 https://github.com/creationix/nvm.git ~/.nvm
fi
set +u
source ~/.nvm/nvm.sh
nvm install 0.10
set -u

NODE=$(which node)
NPM=$(which npm)

<<<<<<< HEAD
MP_HASH="c07b197"
=======
MP_HASH="e741a075d28812e5d16b581e1540248fe19c52ce"
DIR_HASH=$(echo `pwd` | git hash-object --stdin)
>>>>>>> 60f78135
if [ ! -d 'mapnik-packaging/' ]; then
  git clone https://github.com/mapnik/mapnik-packaging.git
fi

cd mapnik-packaging
git fetch
git checkout ${MP_HASH}
cd ./osx/

export CXX11=true

if [ ${UNAME} = 'Darwin' ]; then

if [ ! -z "${TRAVIS:-}" ]; then
<<<<<<< HEAD
    if aws s3 cp s3://${AWS_S3_BUCKET}/dependencies/build-cpp11-libcpp-universal_${MP_HASH}.tar.gz ./out/ ; then
=======
    if aws s3 cp s3://mapbox-gl-testing/dependencies/build-cpp11-libcpp-universal_${MP_HASH}_${DIR_HASH}.tar.gz ./out/ ; then
>>>>>>> 60f78135
        rm -rf out/build-cpp11-libcpp-universal
        tar -xzf out/build-cpp11-libcpp-universal_${MP_HASH}_${DIR_HASH}.tar.gz
    fi
fi

if test -z "${TRAVIS:-}" || ! test -d out/build-cpp11-libcpp-universal; then

source iPhoneOS.sh
export LIBUV_VERSION=0.10.28
    if [ ! -f out/build-cpp11-libcpp-armv7-iphoneos/lib/libpng.a ] ; then ./scripts/build_png.sh ; fi
    if [ ! -f out/build-cpp11-libcpp-armv7-iphoneos/lib/libuv.a ] ; then ./scripts/build_libuv.sh ; fi
    echo '     ...done'

source iPhoneOSs.sh
<<<<<<< HEAD
export LIBUV_VERSION=0.10.28
    if [ ! -f out/build-cpp11-libcpp-armv7s-iphoneos/lib/libpng.a ] ; then ./scripts/build_png.sh ; fi
    if [ ! -f out/build-cpp11-libcpp-armv7s-iphoneos/lib/libuv.a ] ; then ./scripts/build_libuv.sh ; fi
    echo '     ...done'

source iPhoneOS64.sh
export LIBUV_VERSION=0.10.28
    if [ ! -f out/build-cpp11-libcpp-arm64-iphoneos/lib/libpng.a ] ; then ./scripts/build_png.sh ; fi
    if [ ! -f out/build-cpp11-libcpp-arm64-iphoneos/lib/libuv.a ] ; then ./scripts/build_libuv.sh ; fi
=======
    if [ ! -f out/build-cpp11-libcpp-armv7s-iphoneoss/lib/libpng.a ] ; then ./scripts/build_png.sh ; fi
    if [ ! -f out/build-cpp11-libcpp-armv7s-iphoneoss/lib/libuv.a ] ; then ./scripts/build_libuv.sh ; fi
    echo '     ...done'

source iPhoneOS64.sh
    if [ ! -f out/build-cpp11-libcpp-arm64-iphoneos64/lib/libpng.a ] ; then ./scripts/build_png.sh ; fi
    if [ ! -f out/build-cpp11-libcpp-arm64-iphoneos64/lib/libuv.a ] ; then ./scripts/build_libuv.sh ; fi
>>>>>>> 60f78135
    echo '     ...done'

source iPhoneSimulator.sh
export LIBUV_VERSION=0.10.28
    if [ ! -f out/build-cpp11-libcpp-i386-iphonesimulator/lib/libpng.a ] ; then ./scripts/build_png.sh ; fi
    if [ ! -f out/build-cpp11-libcpp-i386-iphonesimulator/lib/libuv.a ] ; then ./scripts/build_libuv.sh ; fi
    echo '     ...done'

# libs conflict with MacOSX build
# TODO: need to break apart targets
#source iPhoneSimulator64.sh
#    if [ ! -f out/build-cpp11-libcpp-x86_64-iphonesimulator/lib/libpng.a ] ; then ./scripts/build_png.sh ; fi
#    if [ ! -f out/build-cpp11-libcpp-x86_64-iphonesimulator/lib/libuv.a ] ; then ./scripts/build_libuv.sh ; fi
#    echo '     ...done'

source MacOSX.sh
export LIBUV_VERSION=0.10.28
    if [ ! -f out/build-cpp11-libcpp-x86_64-macosx/lib/libpng.a ] ; then ./scripts/build_png.sh ; fi
    if [ ! -f out/build-cpp11-libcpp-x86_64-macosx/lib/libglfw3.a ] ; then ./scripts/build_glfw.sh ; fi
    if [ ! -f out/build-cpp11-libcpp-x86_64-macosx/lib/libuv.a ] ; then ./scripts/build_libuv.sh ; fi
    if [ ! -f out/build-cpp11-libcpp-x86_64-macosx/lib/libssl.a ] ; then ./scripts/build_openssl.sh ; fi
    if [ ! -f out/build-cpp11-libcpp-x86_64-macosx/lib/libcurl.a ] ; then ./scripts/build_curl.sh ; fi
    if [ ! -d out/build-cpp11-libcpp-x86_64-macosx/include/boost ] ; then ./scripts/build_boost.sh `pwd`/../../src/ `pwd`/../../include/ `pwd`/../../linux/ `pwd`/../../common/ ; fi
    echo '     ...done'

./scripts/make_universal.sh

<<<<<<< HEAD
if [ ! -z "${TRAVIS:-}" ]; then
    tar -zcf out/build-cpp11-libcpp-universal_${MP_HASH}.tar.gz out/build-cpp11-libcpp-universal
    aws s3 cp out/build-cpp11-libcpp-universal_${MP_HASH}.tar.gz s3://${AWS_S3_BUCKET}/dependencies/
=======
if [[ $TRAVIS_PULL_REQUEST = "false" ]]; then
    tar -zcf out/build-cpp11-libcpp-universal_${MP_HASH}_${DIR_HASH}.tar.gz out/build-cpp11-libcpp-universal
    aws s3 cp --acl public-read out/build-cpp11-libcpp-universal_${MP_HASH}_${DIR_HASH}.tar.gz s3://mapbox-gl-testing/dependencies/
>>>>>>> 60f78135
fi

fi

cd ../../
./configure \
--pkg-config-root=`pwd`/mapnik-packaging/osx/out/build-cpp11-libcpp-universal/lib/pkgconfig \
--boost=`pwd`/mapnik-packaging/osx/out/build-cpp11-libcpp-universal \
--npm=$NPM \
--node=$NODE

elif [ ${UNAME} = 'Linux' ]; then

if [ ! -z "${TRAVIS:-}" ]; then
    if aws s3 cp s3://${AWS_S3_BUCKET}/dependencies/build-cpp11-libstdcpp-gcc-x86_64-linux.tar.gz ./out/ ; then
        rm -rf out/build-cpp11-libstdcpp-gcc-x86_64-linux
        tar -xzf out/build-cpp11-libstdcpp-gcc-x86_64-linux.tar.gz
    fi
fi

source Linux.sh
export LIBUV_VERSION=0.10.28
    if [ ! -f out/build-cpp11-libstdcpp-gcc-x86_64-linux/lib/libglfw3.a ] ; then ./scripts/build_glfw.sh ; fi
    if [ ! -f out/build-cpp11-libstdcpp-gcc-x86_64-linux/lib/libpng.a ] ; then ./scripts/build_png.sh ; fi
    if [ ! -f out/build-cpp11-libstdcpp-gcc-x86_64-linux/lib/libuv.a ] ; then ./scripts/build_libuv.sh ; fi
    if [ ! -f out/build-cpp11-libstdcpp-gcc-x86_64-linux/lib/libssl.a ] ; then ./scripts/build_openssl.sh ; fi
    if [ ! -f out/build-cpp11-libstdcpp-gcc-x86_64-linux/lib/libcurl.a ] ; then ./scripts/build_curl.sh ; fi
    if [ ! -f out/build-cpp11-libstdcpp-gcc-x86_64-linux/lib/libboost_regex.a ] ; then ./scripts/build_boost.sh --with-regex ; fi

if [[ $TRAVIS_PULL_REQUEST = "false" ]]; then
    if ! tar --compare -zf out/build-cpp11-libstdcpp-gcc-x86_64-linux.tar.gz ; then
        tar -zcf out/build-cpp11-libstdcpp-gcc-x86_64-linux.tar.gz out/build-cpp11-libstdcpp-gcc-x86_64-linux
<<<<<<< HEAD
        aws s3 cp out/build-cpp11-libstdcpp-gcc-x86_64-linux.tar.gz s3://${AWS_S3_BUCKET}/dependencies/
=======
        aws s3 cp --acl public-read out/build-cpp11-libstdcpp-gcc-x86_64-linux.tar.gz s3://mapbox-gl-testing/dependencies/
>>>>>>> 60f78135
    fi
fi

cd ../../
./configure \
--pkg-config-root=`pwd`/mapnik-packaging/osx/out/build-cpp11-libstdcpp-gcc-x86_64-linux/lib/pkgconfig \
--boost=`pwd`/mapnik-packaging/osx/out/build-cpp11-libstdcpp-gcc-x86_64-linux \
--npm=$NPM \
--node=$NODE
fi<|MERGE_RESOLUTION|>--- conflicted
+++ resolved
@@ -51,12 +51,8 @@
 NODE=$(which node)
 NPM=$(which npm)
 
-<<<<<<< HEAD
-MP_HASH="c07b197"
-=======
 MP_HASH="e741a075d28812e5d16b581e1540248fe19c52ce"
 DIR_HASH=$(echo `pwd` | git hash-object --stdin)
->>>>>>> 60f78135
 if [ ! -d 'mapnik-packaging/' ]; then
   git clone https://github.com/mapnik/mapnik-packaging.git
 fi
@@ -71,11 +67,7 @@
 if [ ${UNAME} = 'Darwin' ]; then
 
 if [ ! -z "${TRAVIS:-}" ]; then
-<<<<<<< HEAD
-    if aws s3 cp s3://${AWS_S3_BUCKET}/dependencies/build-cpp11-libcpp-universal_${MP_HASH}.tar.gz ./out/ ; then
-=======
-    if aws s3 cp s3://mapbox-gl-testing/dependencies/build-cpp11-libcpp-universal_${MP_HASH}_${DIR_HASH}.tar.gz ./out/ ; then
->>>>>>> 60f78135
+    if aws s3 cp s3://${AWS_S3_BUCKET}/dependencies/build-cpp11-libcpp-universal_${MP_HASH}_${DIR_HASH}.tar.gz ./out/ ; then
         rm -rf out/build-cpp11-libcpp-universal
         tar -xzf out/build-cpp11-libcpp-universal_${MP_HASH}_${DIR_HASH}.tar.gz
     fi
@@ -90,25 +82,15 @@
     echo '     ...done'
 
 source iPhoneOSs.sh
-<<<<<<< HEAD
 export LIBUV_VERSION=0.10.28
-    if [ ! -f out/build-cpp11-libcpp-armv7s-iphoneos/lib/libpng.a ] ; then ./scripts/build_png.sh ; fi
-    if [ ! -f out/build-cpp11-libcpp-armv7s-iphoneos/lib/libuv.a ] ; then ./scripts/build_libuv.sh ; fi
-    echo '     ...done'
-
-source iPhoneOS64.sh
-export LIBUV_VERSION=0.10.28
-    if [ ! -f out/build-cpp11-libcpp-arm64-iphoneos/lib/libpng.a ] ; then ./scripts/build_png.sh ; fi
-    if [ ! -f out/build-cpp11-libcpp-arm64-iphoneos/lib/libuv.a ] ; then ./scripts/build_libuv.sh ; fi
-=======
     if [ ! -f out/build-cpp11-libcpp-armv7s-iphoneoss/lib/libpng.a ] ; then ./scripts/build_png.sh ; fi
     if [ ! -f out/build-cpp11-libcpp-armv7s-iphoneoss/lib/libuv.a ] ; then ./scripts/build_libuv.sh ; fi
     echo '     ...done'
 
 source iPhoneOS64.sh
+export LIBUV_VERSION=0.10.28
     if [ ! -f out/build-cpp11-libcpp-arm64-iphoneos64/lib/libpng.a ] ; then ./scripts/build_png.sh ; fi
     if [ ! -f out/build-cpp11-libcpp-arm64-iphoneos64/lib/libuv.a ] ; then ./scripts/build_libuv.sh ; fi
->>>>>>> 60f78135
     echo '     ...done'
 
 source iPhoneSimulator.sh
@@ -136,15 +118,9 @@
 
 ./scripts/make_universal.sh
 
-<<<<<<< HEAD
-if [ ! -z "${TRAVIS:-}" ]; then
-    tar -zcf out/build-cpp11-libcpp-universal_${MP_HASH}.tar.gz out/build-cpp11-libcpp-universal
-    aws s3 cp out/build-cpp11-libcpp-universal_${MP_HASH}.tar.gz s3://${AWS_S3_BUCKET}/dependencies/
-=======
 if [[ $TRAVIS_PULL_REQUEST = "false" ]]; then
     tar -zcf out/build-cpp11-libcpp-universal_${MP_HASH}_${DIR_HASH}.tar.gz out/build-cpp11-libcpp-universal
-    aws s3 cp --acl public-read out/build-cpp11-libcpp-universal_${MP_HASH}_${DIR_HASH}.tar.gz s3://mapbox-gl-testing/dependencies/
->>>>>>> 60f78135
+    aws s3 cp --acl public-read out/build-cpp11-libcpp-universal_${MP_HASH}_${DIR_HASH}.tar.gz s3://${AWS_S3_BUCKET}/dependencies/
 fi
 
 fi
@@ -177,11 +153,7 @@
 if [[ $TRAVIS_PULL_REQUEST = "false" ]]; then
     if ! tar --compare -zf out/build-cpp11-libstdcpp-gcc-x86_64-linux.tar.gz ; then
         tar -zcf out/build-cpp11-libstdcpp-gcc-x86_64-linux.tar.gz out/build-cpp11-libstdcpp-gcc-x86_64-linux
-<<<<<<< HEAD
-        aws s3 cp out/build-cpp11-libstdcpp-gcc-x86_64-linux.tar.gz s3://${AWS_S3_BUCKET}/dependencies/
-=======
-        aws s3 cp --acl public-read out/build-cpp11-libstdcpp-gcc-x86_64-linux.tar.gz s3://mapbox-gl-testing/dependencies/
->>>>>>> 60f78135
+        aws s3 cp --acl public-read out/build-cpp11-libstdcpp-gcc-x86_64-linux.tar.gz s3://${AWS_S3_BUCKET}/dependencies/
     fi
 fi
 
