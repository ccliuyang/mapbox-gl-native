--- conflicted
+++ resolved
@@ -214,59 +214,47 @@
     }
 }
 
-<<<<<<< HEAD
-std::unique_ptr<GeometryCollection> offsetLine(const GeometryCollection& rings, const double offset) {
-
-    if (offset == 0) return nullptr;
-
-    std::unique_ptr<GeometryCollection> newRings = std::make_unique<GeometryCollection>();
-
+namespace {
+
+optional<GeometryCollection> offsetLine(const GeometryCollection& rings, const double offset) {
+    optional<GeometryCollection> newRings = nullopt;
     Point<double> zero(0, 0);
     for (const auto& ring : rings) {
+        if (offset == 0) {
+            break;
+        } else if (!newRings) {
+            newRings = {};
+        }
+        
         newRings->emplace_back();
         auto& newRing = newRings->back();
-=======
-namespace {
-
-optional<GeometryCollection> offsetLine(const GeometryCollection& rings, const double offset) {
-    if (offset == 0) return nullopt;
-
-    const Point<double> zero(0, 0);
-    const size_t size = rings.size();
-    GeometryCollection newRings(size); // Populates newRings with |size| default-inserted elements.
-
-    for (size_t i = 0u; i < size; ++i) {
-        auto& ring = rings[i];
-        auto& newRing = newRings[i];
->>>>>>> 4f5dac66
-
-        for (auto it = ring.begin(); it != ring.end(); ++it) {
-            auto& p = *it;
-
-            Point<double> aToB = it == ring.begin() ?
-                                 zero :
-                                 util::perp(util::unit(convertPoint<double>(p - *(it - 1))));
-            Point<double> bToC = it + 1 == ring.end() ?
-                                 zero :
-                                 util::perp(util::unit(convertPoint<double>(*(it + 1) - p)));
+        
+        for (auto i = ring.begin(); i != ring.end(); i++) {
+            auto& p = *i;
+            
+            Point<double> aToB = i == ring.begin() ?
+            zero :
+            util::perp(util::unit(convertPoint<double>(p - *(i - 1))));
+            Point<double> bToC = i + 1 == ring.end() ?
+            zero :
+            util::perp(util::unit(convertPoint<double>(*(i + 1) - p)));
             Point<double> extrude = util::unit(aToB + bToC);
-
+            
             const double cosHalfAngle = extrude.x * bToC.x + extrude.y * bToC.y;
             extrude *= (1.0 / cosHalfAngle);
-
-            newRing.emplace_back(convertPoint<int16_t>(extrude * offset) + p);
+            
+            newRing.push_back(convertPoint<int16_t>(extrude * offset) + p);
         }
     }
-
-    return optional<GeometryCollection>(std::move(newRings));
-}
-
+    
+    return newRings;
+}
+    
 } // namespace
 
 bool RenderLineLayer::queryIntersectsFeature(
         const GeometryCoordinates& queryGeometry,
         const GeometryTileFeature& feature,
-        const GeometryCollection& geometries,
         const float zoom,
         const TransformState& transformState,
         const float pixelsToTileUnits,
@@ -285,18 +273,14 @@
                           .evaluate(feature, zoom, style::LineOffset::defaultValue()) * pixelsToTileUnits;
 
     // Apply offset to geometry
-    auto offsetGeometry = offsetLine(geometries, offset);
+    const auto& geometries = feature.getGeometries();
+    const auto& offsetGeometry = offsetLine(geometries, offset);
 
     // Test intersection
     const float halfWidth = getLineWidth(feature, zoom) / 2.0 * pixelsToTileUnits;
-    
     return util::polygonIntersectsBufferedMultiLine(
             translatedQueryGeometry.value_or(queryGeometry),
-<<<<<<< HEAD
-            offsetGeometry != nullptr ? *offsetGeometry : geometries,
-=======
             offsetGeometry.value_or(geometries),
->>>>>>> 4f5dac66
             halfWidth);
 }
 
