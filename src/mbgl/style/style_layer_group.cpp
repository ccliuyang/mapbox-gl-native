#include <mbgl/style/style_layer_group.hpp>

namespace mbgl {

void StyleLayerGroup::setClasses(const std::vector<std::string> &class_names, std::chrono::steady_clock::time_point now,
                                 const PropertyTransition &defaultTransition) {
    for (const util::ptr<StyleLayer> &layer : layers) {
        if (layer) {
            layer->setClasses(class_names, now, defaultTransition);
        }
    }
}

<<<<<<< HEAD
void StyleLayerGroup::updateProperties(float z, timestamp t, ZoomHistory &zoomHistory) {
    for (const util::ptr<StyleLayer> &layer: layers) {
        if (layer) {
            layer->updateProperties(z, t, zoomHistory);
=======
void StyleLayerGroup::updateProperties(float z, std::chrono::steady_clock::time_point now) {
    for (const util::ptr<StyleLayer> &layer: layers) {
        if (layer) {
            layer->updateProperties(z, now);
>>>>>>> 002a709b
        }
    }
}

bool StyleLayerGroup::hasTransitions() const {
    for (const util::ptr<const StyleLayer> &layer: layers) {
        if (layer) {
            if (layer->hasTransitions()) {
                return true;
            }
        }
    }
    return false;
}


}<|MERGE_RESOLUTION|>--- conflicted
+++ resolved
@@ -11,17 +11,10 @@
     }
 }
 
-<<<<<<< HEAD
-void StyleLayerGroup::updateProperties(float z, timestamp t, ZoomHistory &zoomHistory) {
+void StyleLayerGroup::updateProperties(float z, std::chrono::steady_clock::time_point now, ZoomHistory &zoomHistory) {
     for (const util::ptr<StyleLayer> &layer: layers) {
         if (layer) {
-            layer->updateProperties(z, t, zoomHistory);
-=======
-void StyleLayerGroup::updateProperties(float z, std::chrono::steady_clock::time_point now) {
-    for (const util::ptr<StyleLayer> &layer: layers) {
-        if (layer) {
-            layer->updateProperties(z, now);
->>>>>>> 002a709b
+            layer->updateProperties(z, now, zoomHistory);
         }
     }
 }
