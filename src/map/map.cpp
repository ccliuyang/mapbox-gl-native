#include <mbgl/map/map.hpp>
#include <mbgl/map/source.hpp>
#include <mbgl/map/view.hpp>
#include <mbgl/platform/platform.hpp>
#include <mbgl/map/sprite.hpp>
#include <mbgl/util/transition.hpp>
#include <mbgl/util/time.hpp>
#include <mbgl/util/math.hpp>
#include <mbgl/util/clip_ids.hpp>
#include <mbgl/util/string.hpp>
#include <mbgl/util/constants.hpp>
#include <mbgl/util/uv_detail.hpp>
#include <mbgl/util/std.hpp>
#include <mbgl/util/mapbox.hpp>
#include <mbgl/style/style.hpp>
#include <mbgl/text/glyph_store.hpp>
#include <mbgl/geometry/glyph_atlas.hpp>
#include <mbgl/style/style_layer_group.hpp>
#include <mbgl/style/style_bucket.hpp>
#include <mbgl/util/texturepool.hpp>
#include <mbgl/geometry/sprite_atlas.hpp>
#include <mbgl/util/filesource.hpp>
#include <mbgl/platform/log.hpp>

#include <algorithm>
#include <memory>
#include <iostream>

#define _USE_MATH_DEFINES
#include <cmath>

using namespace mbgl;

Map::Map(View& view)
    : loop(std::make_shared<uv::loop>()),
      thread(std::make_unique<uv::thread>()),
      view(view),
      transform(view),
      fileSource(std::make_shared<FileSource>()),
      style(std::make_shared<Style>()),
      glyphAtlas(std::make_shared<GlyphAtlas>(1024, 1024)),
      glyphStore(std::make_shared<GlyphStore>(fileSource)),
      spriteAtlas(std::make_shared<SpriteAtlas>(512, 512)),
      texturepool(std::make_shared<Texturepool>()),
      painter(*this) {

    view.initialize(this);

    // Make sure that we're doing an initial drawing in all cases.
    is_clean.clear();
    is_rendered.clear();
    is_swapped.test_and_set();
}

Map::~Map() {
    // Clear the style first before the rest of the constructor deletes members of this object.
    // This is required because members of the style reference the Map object in their destructors.
    style.reset();

    if (async) {
        stop();
    }
}

void Map::start() {
    // When starting map rendering in another thread, we perform async/continuously
    // updated rendering. Only in these cases, we attach the async handlers.
    async = true;

    // Setup async notifications
    async_terminate = new uv_async_t();
    uv_async_init(**loop, async_terminate, terminate);
    async_terminate->data = **loop;

    async_render = new uv_async_t();
    uv_async_init(**loop, async_render, render);
    async_render->data = this;

    async_cleanup = new uv_async_t();
    uv_async_init(**loop, async_cleanup, cleanup);
    async_cleanup->data = this;

    uv_thread_create(*thread, [](void *arg) {
        Map *map = static_cast<Map *>(arg);
        map->run();
    }, this);
}

void Map::stop() {
    if (async_terminate != nullptr) {
        uv_async_send(async_terminate);
    }

    uv_thread_join(*thread);

    // Run the event loop once to make sure our async delete handlers are called.
    uv_run(**loop, UV_RUN_ONCE);

    async = false;
}

void Map::delete_async(uv_handle_t *handle, int status) {
    delete (uv_async_t *)handle;
}

void Map::run() {
    setup();
    prepare();
    uv_run(**loop, UV_RUN_DEFAULT);

    // If the map rendering wasn't started asynchronously, we perform one render
    // *after* all events have been processed.
    if (!async) {
        prepare();
        render();
    }

    view.make_inactive();
}

void Map::rerender() {
    // We only send render events if we want to continuously update the map
    // (== async rendering).
    if (async && async_render != nullptr) {
        uv_async_send(async_render);
    }
}

void Map::update() {
    is_clean.clear();
    rerender();
}

bool Map::needsSwap() {
    return is_swapped.test_and_set() == false;
}

void Map::swapped() {
    is_rendered.clear();
    rerender();
}

void Map::cleanup() {
    if (async_cleanup != nullptr) {
        uv_async_send(async_cleanup);
    }
}

void Map::cleanup(uv_async_t *async, int status) {
    Map *map = static_cast<Map *>(async->data);

    map->view.make_active();
    map->painter.cleanup();
}

<<<<<<< HEAD
void Map::render(uv_async_t *async, int status) {
=======
void Map::terminate() {
    view.make_active();
    painter.terminate();
}

void Map::render(uv_async_t *async) {
>>>>>>> 7a4c914d
    Map *map = static_cast<Map *>(async->data);


    if (map->state.hasSize()) {
        if (map->is_rendered.test_and_set() == false) {
            map->prepare();
            if (map->is_clean.test_and_set() == false) {
                map->render();
                map->is_swapped.clear();
                map->view.swap();
            } else {
                // We set the rendered flag in the test above, so we have to reset it
                // now that we're not actually rendering because the map is clean.
                map->is_rendered.clear();
            }
        }
    }
}

void Map::terminate(uv_async_t *async, int status) {
    // Closes all open handles on the loop. This means that the loop will automatically terminate.
    uv_loop_t *loop = static_cast<uv_loop_t *>(async->data);
    uv_walk(loop, [](uv_handle_t *handle, void */*arg*/) {
        if (!uv_is_closing(handle)) {
            uv_close(handle, NULL);
        }
    }, NULL);
}

#pragma mark - Setup

void Map::setup() {
    view.make_active();

    painter.setup();
}

void Map::setStyleURL(const std::string &url) {
    fileSource->load(ResourceType::JSON, url, [&](platform::Response *res) {
        if (res->code == 200) {
            // Calculate the base
            const size_t pos = url.rfind('/');
            std::string base = "";
            if (pos != std::string::npos) {
                base = url.substr(0, pos + 1);
            }

            this->setStyleJSON(res->body, base);
        } else {
            Log::Error(Event::Setup, "loading style failed: %d (%s)", res->code, res->error_message.c_str());
        }
    }, loop);
}


void Map::setStyleJSON(std::string newStyleJSON, const std::string &base) {
    styleJSON.swap(newStyleJSON);
    sprite.reset();
    style->loadJSON((const uint8_t *)styleJSON.c_str());
    fileSource->setBase(base);
    glyphStore->setURL(util::mapbox::normalizeGlyphsURL(style->glyph_url, getAccessToken()));
    update();
}

std::string Map::getStyleJSON() const {
    return styleJSON;
}

void Map::setAccessToken(std::string access_token) {
    accessToken.swap(access_token);
}

std::string Map::getAccessToken() const {
    return accessToken;
}

std::shared_ptr<Sprite> Map::getSprite() {
    const float pixelRatio = state.getPixelRatio();
    const std::string &sprite_url = style->getSpriteURL();
    if (!sprite || sprite->pixelRatio != pixelRatio) {
        sprite = Sprite::Create(sprite_url, pixelRatio, fileSource);
    }

    return sprite;
}


#pragma mark - Size

// Note: This function is called from another thread. Make sure you only call threadsafe functions!
void Map::resize(uint16_t width, uint16_t height, float ratio) {
    resize(width, height, ratio, width * ratio, height * ratio);
}

// Note: This function is called from another thread. Make sure you only call threadsafe functions!
void Map::resize(uint16_t width, uint16_t height, float ratio, uint16_t fb_width, uint16_t fb_height) {
    if (transform.resize(width, height, ratio, fb_width, fb_height)) {
        update();
    }
}

#pragma mark - Transitions

// Note: This function is called from another thread. Make sure you only call threadsafe functions!
void Map::cancelTransitions() {
    transform.cancelTransitions();

    update();
}


#pragma mark - Position

// Note: This function is called from another thread. Make sure you only call threadsafe functions!
void Map::moveBy(double dx, double dy, double duration) {
    transform.moveBy(dx, dy, duration * 1_second);
    update();
}

// Note: This function is called from another thread. Make sure you only call threadsafe functions!
void Map::setLonLat(double lon, double lat, double duration) {
    transform.setLonLat(lon, lat, duration * 1_second);
    update();
}

// Note: This function is called from another thread. Make sure you only call threadsafe functions!
void Map::getLonLat(double& lon, double& lat) const {
    transform.getLonLat(lon, lat);
}

// Note: This function is called from another thread. Make sure you only call threadsafe functions!
void Map::startPanning() {
    transform.startPanning();
    update();
}

// Note: This function is called from another thread. Make sure you only call threadsafe functions!
void Map::stopPanning() {
    transform.stopPanning();
    update();
}

// Note: This function is called from another thread. Make sure you only call threadsafe functions!
void Map::resetPosition() {
    transform.setAngle(0);
    transform.setLonLat(0, 0);
    transform.setZoom(0);
    update();
}


#pragma mark - Scale

// Note: This function is called from another thread. Make sure you only call threadsafe functions!
void Map::scaleBy(double ds, double cx, double cy, double duration) {
    transform.scaleBy(ds, cx, cy, duration * 1_second);
    update();
}

// Note: This function is called from another thread. Make sure you only call threadsafe functions!
void Map::setScale(double scale, double cx, double cy, double duration) {
    transform.setScale(scale, cx, cy, duration * 1_second);
    update();
}

// Note: This function is called from another thread. Make sure you only call threadsafe functions!
double Map::getScale() const {
    return transform.getScale();
}

// Note: This function is called from another thread. Make sure you only call threadsafe functions!
void Map::setZoom(double zoom, double duration) {
    transform.setZoom(zoom, duration * 1_second);
    update();
}

// Note: This function is called from another thread. Make sure you only call threadsafe functions!
double Map::getZoom() const {
    return transform.getZoom();
}

// Note: This function is called from another thread. Make sure you only call threadsafe functions!
void Map::setLonLatZoom(double lon, double lat, double zoom, double duration) {
    transform.setLonLatZoom(lon, lat, zoom, duration * 1_second);
    update();
}

// Note: This function is called from another thread. Make sure you only call threadsafe functions!
void Map::getLonLatZoom(double& lon, double& lat, double& zoom) const {
    transform.getLonLatZoom(lon, lat, zoom);
}

// Note: This function is called from another thread. Make sure you only call threadsafe functions!
void Map::resetZoom() {
    setZoom(0);
}

// Note: This function is called from another thread. Make sure you only call threadsafe functions!
void Map::startScaling() {
    transform.startScaling();
    update();
}

// Note: This function is called from another thread. Make sure you only call threadsafe functions!
void Map::stopScaling() {
    transform.stopScaling();
    update();
}

double Map::getMinZoom() const {
    return transform.getMinZoom();
}

double Map::getMaxZoom() const {
    return transform.getMaxZoom();
}


#pragma mark - Rotation

// Note: This function is called from another thread. Make sure you only call threadsafe functions!
void Map::rotateBy(double sx, double sy, double ex, double ey, double duration) {
    transform.rotateBy(sx, sy, ex, ey, duration * 1_second);
    update();
}

// Note: This function is called from another thread. Make sure you only call threadsafe functions!
void Map::setBearing(double degrees, double duration) {
    transform.setAngle(-degrees * M_PI / 180, duration * 1_second);
    update();
}

// Note: This function is called from another thread. Make sure you only call threadsafe functions!
void Map::setBearing(double degrees, double cx, double cy) {
    transform.setAngle(-degrees * M_PI / 180, cx, cy);
    update();
}

// Note: This function is called from another thread. Make sure you only call threadsafe functions!
double Map::getBearing() const {
    return -transform.getAngle() / M_PI * 180;
}

// Note: This function is called from another thread. Make sure you only call threadsafe functions!
void Map::resetNorth() {
    transform.setAngle(0, 500_milliseconds);
    update();
}

// Note: This function is called from another thread. Make sure you only call threadsafe functions!
void Map::startRotating() {
    transform.startRotating();
    update();
}

// Note: This function is called from another thread. Make sure you only call threadsafe functions!
void Map::stopRotating() {
    transform.stopRotating();
    update();
}

bool Map::canRotate() {
    return transform.canRotate();
}


#pragma mark - Toggles

void Map::setDebug(bool value) {
    debug = value;
    painter.setDebug(debug);
    update();
}

void Map::toggleDebug() {
    setDebug(!debug);
}

bool Map::getDebug() const {
    return debug;
}

void Map::setAppliedClasses(const std::vector<std::string> &classes) {
    style->setAppliedClasses(classes);
    if (style->hasTransitions()) {
        update();
    }
}


void Map::toggleClass(const std::string &name) {
    style->toggleClass(name);
    if (style->hasTransitions()) {
        update();
    }
}

const std::vector<std::string> &Map::getAppliedClasses() const {
   return style->getAppliedClasses();
}

void Map::setDefaultTransitionDuration(uint64_t duration_milliseconds) {
    style->setDefaultTransitionDuration(duration_milliseconds);
}

void Map::updateSources() {
    // First, disable all existing sources.
    for (const std::shared_ptr<StyleSource> &source : activeSources) {
        source->enabled = false;
    }

    // Then, reenable all of those that we actually use when drawing this layer.
    updateSources(style->layers);

    // Then, construct or destroy the actual source object, depending on enabled state.
    for (const std::shared_ptr<StyleSource> &style_source : activeSources) {
        if (style_source->enabled) {
            if (!style_source->source) {
                style_source->source = std::make_shared<Source>(style_source->info);
                style_source->source->load(*this);
            }
        } else {
            style_source->source.reset();
        }
    }

    // Finally, remove all sources that are disabled.
    util::erase_if(activeSources, [](std::shared_ptr<StyleSource> source){
        return !source->enabled;
    });
}

const std::set<std::shared_ptr<StyleSource>> Map::getActiveSources() const {
    return activeSources;
}

void Map::updateSources(const std::shared_ptr<StyleLayerGroup> &group) {
    if (!group) {
        return;
    }
    for (const std::shared_ptr<StyleLayer> &layer : group->layers) {
        if (!layer) continue;
        if (layer->bucket) {
            if (layer->bucket->style_source) {
                (*activeSources.emplace(layer->bucket->style_source).first)->enabled = true;
            }
        } else if (layer->layers) {
            updateSources(layer->layers);
        }
    }
}

void Map::updateTiles() {
    for (const std::shared_ptr<StyleSource> &source : getActiveSources()) {
        source->source->update(*this);
    }
}

void Map::updateRenderState() {
    // Update all clipping IDs.
    ClipIDGenerator generator;
    for (const std::shared_ptr<StyleSource> &source : getActiveSources()) {
        generator.update(source->source->getLoadedTiles());
        source->source->updateMatrices(painter.projMatrix, state);
    }
}

void Map::prepare() {
    view.make_active();

    // Update transform transitions.
    animationTime = util::now();
    if (transform.needsTransition()) {
        transform.updateTransitions(animationTime);
    }

    state = transform.currentState();

    animationTime = util::now();
    updateSources();
    style->updateProperties(state.getNormalizedZoom(), animationTime);

    // Allow the sprite atlas to potentially pull new sprite images if needed.
    spriteAtlas->resize(state.getPixelRatio());
    spriteAtlas->update(*getSprite());

    updateTiles();
}

void Map::render() {
#if defined(DEBUG)
    std::vector<std::string> debug;
#endif
    painter.clear();

    painter.resize();

    painter.changeMatrix();

    updateRenderState();

    painter.drawClippingMasks(getActiveSources());

    painter.frameHistory.record(getAnimationTime(), getState().getNormalizedZoom());

    // Actually render the layers
    if (debug::renderTree) { std::cout << "{" << std::endl; indent++; }
    renderLayers(style->layers);
    if (debug::renderTree) { std::cout << "}" << std::endl; indent--; }

    // Finalize the rendering, e.g. by calling debug render calls per tile.
    // This guarantees that we have at least one function per tile called.
    // When only rendering layers via the stylesheet, it's possible that we don't
    // ever visit a tile during rendering.
    for (const std::shared_ptr<StyleSource> &source : getActiveSources()) {
        source->source->finishRender(painter);
    }

    // Schedule another rerender when we definitely need a next frame.
    if (transform.needsTransition() || style->hasTransitions()) {
        update();
    }

    glFlush();
}

void Map::renderLayers(std::shared_ptr<StyleLayerGroup> group) {
    if (!group) {
        // Make sure that we actually do have a layer group.
        return;
    }

    // TODO: Correctly compute the number of layers recursively beforehand.
    float strata_thickness = 1.0f / (group->layers.size() + 1);

    // - FIRST PASS ------------------------------------------------------------
    // Render everything top-to-bottom by using reverse iterators. Render opaque
    // objects first.

    if (debug::renderTree) {
        std::cout << std::string(indent++ * 4, ' ') << "OPAQUE {" << std::endl;
    }
    int i = 0;
    for (auto it = group->layers.rbegin(), end = group->layers.rend(); it != end; ++it, ++i) {
        painter.setOpaque();
        painter.setStrata(i * strata_thickness);
        renderLayer(*it, RenderPass::Opaque);
    }
    if (debug::renderTree) {
        std::cout << std::string(--indent * 4, ' ') << "}" << std::endl;
    }

    // - SECOND PASS -----------------------------------------------------------
    // Make a second pass, rendering translucent objects. This time, we render
    // bottom-to-top.
    if (debug::renderTree) {
        std::cout << std::string(indent++ * 4, ' ') << "TRANSLUCENT {" << std::endl;
    }
    --i;
    for (auto it = group->layers.begin(), end = group->layers.end(); it != end; ++it, --i) {
        painter.setTranslucent();
        painter.setStrata(i * strata_thickness);
        renderLayer(*it, RenderPass::Translucent);
    }
    if (debug::renderTree) {
        std::cout << std::string(--indent * 4, ' ') << "}" << std::endl;
    }
}

void Map::renderLayer(std::shared_ptr<StyleLayer> layer_desc, RenderPass pass, const Tile::ID* id, const mat4* matrix) {
    if (layer_desc->type == StyleLayerType::Background) {
        // This layer defines a background color/image.

        if (debug::renderTree) {
            std::cout << std::string(indent * 4, ' ') << "- " << layer_desc->id << " ("
                      << layer_desc->type << ")" << std::endl;
        }

        painter.renderBackground(layer_desc);
    } else {
        // This is a singular layer.
        if (!layer_desc->bucket) {
            fprintf(stderr, "[WARNING] layer '%s' is missing bucket\n", layer_desc->id.c_str());
            return;
        }

        if (!layer_desc->bucket->style_source) {
            fprintf(stderr, "[WARNING] can't find source for layer '%s'\n", layer_desc->id.c_str());
            return;
        }

        StyleSource &style_source = *layer_desc->bucket->style_source;

        // Skip this layer if there is no data.
        if (!style_source.source) {
            return;
        }

        // Skip this layer if it's outside the range of min/maxzoom.
        // This may occur when there /is/ a bucket created for this layer, but the min/max-zoom
        // is set to a fractional value, or value that is larger than the source maxzoom.
        const double zoom = state.getZoom();
        if (layer_desc->bucket->min_zoom > zoom ||
            layer_desc->bucket->max_zoom <= zoom) {
            return;
        }

        // Abort early if we can already deduce from the bucket type that
        // we're not going to render anything anyway during this pass.
        switch (layer_desc->type) {
            case StyleLayerType::Fill:
                if (!layer_desc->getProperties<FillProperties>().isVisible()) return;
                break;
            case StyleLayerType::Line:
                if (pass == RenderPass::Opaque) return;
                if (!layer_desc->getProperties<LineProperties>().isVisible()) return;
                break;
            case StyleLayerType::Symbol:
                if (pass == RenderPass::Opaque) return;
                if (!layer_desc->getProperties<SymbolProperties>().isVisible()) return;
                break;
            case StyleLayerType::Raster:
                if (pass == RenderPass::Opaque) return;
                if (!layer_desc->getProperties<RasterProperties>().isVisible()) return;
                break;
            default:
                break;
        }

        if (debug::renderTree) {
            std::cout << std::string(indent * 4, ' ') << "- " << layer_desc->id << " ("
                      << layer_desc->type << ")" << std::endl;
        }
        if (!id) {
            style_source.source->render(painter, layer_desc);
        } else {
            style_source.source->render(painter, layer_desc, *id, *matrix);
        }
    }
}<|MERGE_RESOLUTION|>--- conflicted
+++ resolved
@@ -153,16 +153,12 @@
     map->painter.cleanup();
 }
 
-<<<<<<< HEAD
-void Map::render(uv_async_t *async, int status) {
-=======
 void Map::terminate() {
     view.make_active();
     painter.terminate();
 }
 
-void Map::render(uv_async_t *async) {
->>>>>>> 7a4c914d
+void Map::render(uv_async_t *async, int status) {
     Map *map = static_cast<Map *>(async->data);
 
 
